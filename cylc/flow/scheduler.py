--- conflicted
+++ resolved
@@ -1350,17 +1350,7 @@
                 pre_prep_tasks.update(self.pool.tasks_to_trigger_now)
                 self.pool.tasks_to_trigger_now = set()
 
-<<<<<<< HEAD
             if not self.is_paused:
-=======
-            if self.is_paused:
-                # finish processing preparing tasks
-                pre_prep_tasks.update({
-                    itask for itask in self.pool.get_tasks()
-                    if itask.waiting_on_job_prep
-                })
-            else:
->>>>>>> 68c57493
                 # release queued tasks
                 pre_prep_tasks.update(self.pool.release_queued_tasks())
 
