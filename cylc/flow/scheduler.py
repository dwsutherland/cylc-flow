# THIS FILE IS PART OF THE CYLC SUITE ENGINE.
# Copyright (C) NIWA & British Crown (Met Office) & Contributors.
#
# This program is free software: you can redistribute it and/or modify
# it under the terms of the GNU General Public License as published by
# the Free Software Foundation, either version 3 of the License, or
# (at your option) any later version.
#
# This program is distributed in the hope that it will be useful,
# but WITHOUT ANY WARRANTY; without even the implied warranty of
# MERCHANTABILITY or FITNESS FOR A PARTICULAR PURPOSE.  See the
# GNU General Public License for more details.
#
# You should have received a copy of the GNU General Public License
# along with this program.  If not, see <http://www.gnu.org/licenses/>.
"""Cylc scheduler server."""

import asyncio
from collections import deque
from dataclasses import dataclass
import logging
from optparse import Values
import os
from queue import Empty, Queue
from shlex import quote
from shutil import copytree, rmtree
from subprocess import Popen, PIPE, DEVNULL
from operator import itemgetter
import sys
from threading import Barrier
from time import sleep, time
import traceback
from uuid import uuid4
import zmq
from zmq.auth.thread import ThreadAuthenticator

from metomi.isodatetime.parsers import TimePointParser
from metomi.isodatetime.exceptions import IsodatetimeError

from cylc.flow import LOG
from cylc.flow import main_loop
from cylc.flow.broadcast_mgr import BroadcastMgr
from cylc.flow.cfgspec.glbl_cfg import glbl_cfg
from cylc.flow.config import SuiteConfig
<<<<<<< HEAD
from cylc.flow.cycling.loader import get_point, get_interval
from cylc.flow.daemonize import daemonize
from cylc.flow.exceptions import CylcError, PointParsingError
=======
from cylc.flow.cycling.loader import get_point, standardise_point_string
from cylc.flow.exceptions import (
    CylcError,
    PointParsingError,
    TaskProxySequenceBoundsError
)
>>>>>>> 44e89841
import cylc.flow.flags
from cylc.flow.host_select import select_suite_host
from cylc.flow.hostuserutil import get_host, get_user
from cylc.flow.job_pool import JobPool
from cylc.flow.loggingutil import (
    TimestampRotatingFileHandler,
    ReferenceLogFileHandler
)
from cylc.flow.network import API
from cylc.flow.network.authentication import key_housekeeping
from cylc.flow.network.server import SuiteRuntimeServer
from cylc.flow.network.publisher import WorkflowPublisher
from cylc.flow.parsec.OrderedDict import DictTree
from cylc.flow.parsec.util import printcfg
from cylc.flow.parsec.validate import DurationFloat
from cylc.flow.pathutil import (
    get_suite_run_dir,
    get_suite_run_log_dir,
    get_suite_run_rc_dir,
    get_suite_run_share_dir,
    get_suite_run_work_dir,
    get_suite_test_log_name,
    make_suite_run_tree,
)
from cylc.flow.profiler import Profiler
from cylc.flow.resources import extract_resources
from cylc.flow.state_summary_mgr import StateSummaryMgr
from cylc.flow.subprocpool import SubProcPool
from cylc.flow.suite_db_mgr import SuiteDatabaseManager
from cylc.flow.suite_events import (
    SuiteEventContext, SuiteEventHandler)
from cylc.flow.exceptions import SuiteServiceFileError
from cylc.flow.suite_status import StopMode, AutoRestartMode
from cylc.flow import suite_files
from cylc.flow.taskdef import TaskDef
from cylc.flow.task_events_mgr import TaskEventsManager
from cylc.flow.task_id import TaskID
from cylc.flow.task_job_logs import JOB_LOG_JOB, get_task_job_log
from cylc.flow.task_job_mgr import TaskJobManager
from cylc.flow.task_pool import TaskPool
from cylc.flow.task_proxy import TaskProxy
from cylc.flow.task_state import (
    TASK_STATUSES_ACTIVE,
    TASK_STATUSES_NEVER_ACTIVE,
    TASK_STATUSES_SUCCESS,
    TASK_STATUS_FAILED)
from cylc.flow.templatevars import load_template_vars
from cylc.flow import __version__ as CYLC_VERSION
from cylc.flow.data_store_mgr import DataStoreMgr, ID_DELIM
from cylc.flow.wallclock import (
    get_current_time_string,
    get_seconds_as_interval_string,
    get_time_string_from_unix_time as time2str,
    get_utc_mode)
from cylc.flow.xtrigger_mgr import XtriggerManager


class SchedulerStop(CylcError):
    """Scheduler normal stop."""
    pass


class SchedulerError(CylcError):
    """Scheduler expected error stop."""
    pass


class SchedulerUUID(object):
    """Scheduler identifier - which persists on restart."""
    __slots__ = ('value')

    def __init__(self):
        self.value = str(uuid4())

    def __str__(self):
        return self.value


@dataclass
class Scheduler:
    """Cylc scheduler server."""

    EVENT_STARTUP = SuiteEventHandler.EVENT_STARTUP
    EVENT_SHUTDOWN = SuiteEventHandler.EVENT_SHUTDOWN
    EVENT_ABORTED = SuiteEventHandler.EVENT_ABORTED
    EVENT_TIMEOUT = SuiteEventHandler.EVENT_TIMEOUT
    EVENT_INACTIVITY_TIMEOUT = SuiteEventHandler.EVENT_INACTIVITY_TIMEOUT
    EVENT_STALLED = SuiteEventHandler.EVENT_STALLED

    # Intervals in seconds
    INTERVAL_MAIN_LOOP = 1.0
    INTERVAL_MAIN_LOOP_QUICK = 0.5
    INTERVAL_STOP_KILL = 10.0
    INTERVAL_STOP_PROCESS_POOL_EMPTY = 0.5
    INTERVAL_AUTO_RESTART_ERROR = 5

    START_MESSAGE_PREFIX = 'Suite server: '
    START_MESSAGE_TMPL = (
        START_MESSAGE_PREFIX +
        'url=%(comms_method)s://%(host)s:%(port)s/ pid=%(pid)s')
    START_PUB_MESSAGE_PREFIX = 'Suite publisher: '
    START_PUB_MESSAGE_TMPL = (
        START_PUB_MESSAGE_PREFIX +
        'url=%(comms_method)s://%(host)s:%(port)s')

    # Dependency negotiation etc. will run after these commands
    PROC_CMDS = (
        'release_suite',
        'release_tasks',
        'kill_tasks',
        'force_spawn_children',
        'force_trigger_tasks',
        'nudge',
        'reload_suite'
    )

    # flow information
    suite: str = None
    owner: str = None
    host: str = None
    id: str = None  # owner|suite
    uuid_str: str = None
    contact_data: dict = None

    # run options
    is_restart: bool = False
    template_vars: dict = None
    options: Values = None

    # suite params
    can_auto_stop: bool = True
    stop_mode: StopMode = None
    stop_task: str = None
    stop_clock_time: int = None

    # configuration
    config: SuiteConfig = None  # flow config
    cylc_config: DictTree = None  # [cylc] config
    suiterc: str = None
    suiterc_update_time: float = None

    # directories
    suite_dir: str = None
    suite_log_dir: str = None
    suite_run_dir: str = None
    suite_share_dir: str = None
    suite_work_dir: str = None

    # task event loop
    is_updated: bool = None
    is_stalled: bool = None

    # main loop
    main_loop_intervals: deque = deque(maxlen=10)
    main_loop_plugins: dict = None
    auto_restart_mode: AutoRestartMode = None
    auto_restart_time: float = None

    # tcp / zmq
    zmq_context: zmq.Context = None
    port: int = None
    pub_port: int = None
    server: SuiteRuntimeServer = None
    publisher: WorkflowPublisher = None
    barrier: Barrier = None
    curve_auth: ThreadAuthenticator = None
    client_pub_key_dir: str = None

    # managers
    profiler: Profiler = None
    state_summary_mgr: StateSummaryMgr = None
    pool: TaskPool = None
    proc_pool: SubProcPool = None
    task_job_mgr: TaskJobManager = None
    task_events_mgr: TaskEventsManager = None
    suite_event_handler: SuiteEventHandler = None
    data_store_mgr: DataStoreMgr = None
    job_pool: JobPool = None
    suite_db_mgr: SuiteDatabaseManager = None
    broadcast_mgr: BroadcastMgr = None
    xtrigger_mgr: XtriggerManager = None

    # queues
    command_queue: Queue = None
    message_queue: Queue = None
    ext_trigger_queue: Queue = None

    # profiling
    _profile_amounts: dict = None
    _profile_update_times: dict = None
    previous_profile_point: float = 0
    count: int = 0

    # timeout:
    suite_timer_timeout: float = 0.0
    suite_timer_active: bool = False
    suite_inactivity_timeout: float = 0.0
    already_inactive: bool = False
    time_next_kill: float = None
    already_timed_out: bool = False

    def __init__(self, reg, options, is_restart=False):
        # flow information
        self.suite = reg
        self.owner = get_user()
        self.host = get_host()
        self.id = f'{self.owner}{ID_DELIM}{self.suite}'
        self.uuid_str = SchedulerUUID()
        self.options = options
        self.is_restart = is_restart
        self.template_vars = load_template_vars(
            self.options.templatevars,
            self.options.templatevars_file
        )

        # directory information
        self.suite_dir = suite_files.get_suite_source_dir(self.suite)
        self.suiterc = suite_files.get_suite_rc(self.suite)
        self.suite_run_dir = get_suite_run_dir(self.suite)
        self.suite_work_dir = get_suite_run_work_dir(self.suite)
        self.suite_share_dir = get_suite_run_share_dir(self.suite)
        self.suite_log_dir = get_suite_run_log_dir(self.suite)

        # mutable defaults
        self._profile_amounts = {}
        self._profile_update_times = {}

<<<<<<< HEAD
        self.stop_mode = None
        self.stop_clock_time = None  # When not None, in Unix time
        self.restored_stop_task_id = None
=======
        # create thread sync barrier for setup
        self.barrier = Barrier(3, timeout=10)
>>>>>>> 44e89841

    async def install(self):
        """Get the filesystem in the right state to run the flow.

        * Register.
        * Install authentication files.
        * Build the directory tree.
        * Upgrade the DB if required.
        * Copy Python files.

        """
        # Register
        try:
            suite_files.get_suite_source_dir(self.suite)
        except SuiteServiceFileError:
            # Source path is assumed to be the run directory
            suite_files.register(self.suite, get_suite_run_dir(self.suite))

        # Create ZMQ keys
        key_housekeeping(self.suite, platform=self.options.host or 'localhost')

        # Extract job.sh from library, for use in job scripts.
        extract_resources(
            suite_files.get_suite_srv_dir(self.suite),
            ['etc/job.sh'])

        make_suite_run_tree(self.suite)

        # Copy local python modules from source to run directory
        for sub_dir in ["python", os.path.join("lib", "python")]:
            # TODO - eventually drop the deprecated "python" sub-dir.
            suite_py = os.path.join(self.suite_dir, sub_dir)
            if (os.path.realpath(self.suite_dir) !=
                    os.path.realpath(self.suite_run_dir) and
                    os.path.isdir(suite_py)):
                suite_run_py = os.path.join(self.suite_run_dir, sub_dir)
                try:
                    rmtree(suite_run_py)
                except OSError:
                    pass
                copytree(suite_py, suite_run_py)
            sys.path.append(os.path.join(self.suite_dir, sub_dir))

    async def initialise(self):
        """Initialise the components and sub-systems required to run the flow.

        * Initialise the network components.
        * Initialise mangers.

        """
        self.suite_db_mgr = SuiteDatabaseManager(
            suite_files.get_suite_srv_dir(self.suite),  # pri_d
            os.path.join(self.suite_run_dir, 'log'))  # pub_d
        self.broadcast_mgr = BroadcastMgr(self.suite_db_mgr)

        self.data_store_mgr = DataStoreMgr(self)

        # *** Network Related ***
        # TODO: this in zmq asyncio context?
        # Requires the Cylc main loop in asyncio first
        # And use of concurrent.futures.ThreadPoolExecutor?
        self.zmq_context = zmq.Context()
        # create an authenticator for the ZMQ context
        self.curve_auth = ThreadAuthenticator(self.zmq_context, log=LOG)
        self.curve_auth.start()  # start the authentication thread

        # Setting the location means that the CurveZMQ auth will only
        # accept public client certificates from the given directory, as
        # generated by a user when they initiate a ZMQ socket ready to
        # connect to a server.
        suite_srv_dir = suite_files.get_suite_srv_dir(self.suite)
        client_pub_keyinfo = suite_files.KeyInfo(
            suite_files.KeyType.PUBLIC,
            suite_files.KeyOwner.CLIENT,
            suite_srv_dir=suite_srv_dir)
        self.client_pub_key_dir = client_pub_keyinfo.key_path

        # Initial load for the localhost key.
        self.curve_auth.configure_curve(
            domain='*',
            location=(self.client_pub_key_dir)
        )
<<<<<<< HEAD
        cylc_license = """
The Cylc Suite Engine [%s]
Copyright (C) 2008-2019 NIWA
& British Crown (Met Office) & Contributors.
_ _ _ _ _ _ _ _ _ _ _ _ _ _ _ _ _ _ _ _ _ _ _ _
This program comes with ABSOLUTELY NO WARRANTY.
It is free software, you are welcome to
redistribute it under certain conditions;
see `COPYING' in the Cylc source distribution.
  """ % CYLC_VERSION

        logo_lines = logo.splitlines()
        license_lines = cylc_license.splitlines()
        lmax = max(len(line) for line in license_lines)
        print(('\n'.join((
            ('{0} {1: ^%s}' % lmax).format(*x) for x in zip_longest(
                logo_lines, license_lines, fillvalue=' ' * (
                    len(logo_lines[-1]) + 1))))))

    def _setup_suite_logger(self):
        """Set up logger for suite."""
        # Remove stream handlers in detach mode
        if not self.options.no_detach:
            while LOG.handlers:
                LOG.handlers[0].close()
                LOG.removeHandler(LOG.handlers[0])
        LOG.addHandler(
            TimestampRotatingFileHandler(self.suite, self.options.no_detach,
                                         timestamp=self.options.log_timestamp))

    def configure(self):
        """Configure suite server program."""
        self.profiler.log_memory("scheduler.py: start configure")
=======
>>>>>>> 44e89841

        self.server = SuiteRuntimeServer(
            self, context=self.zmq_context, barrier=self.barrier)
        self.publisher = WorkflowPublisher(
            self.suite, context=self.zmq_context, barrier=self.barrier)

        self.proc_pool = SubProcPool()
        self.state_summary_mgr = StateSummaryMgr()
        self.command_queue = Queue()
        self.message_queue = Queue()
        self.ext_trigger_queue = Queue()
        self.suite_event_handler = SuiteEventHandler(self.proc_pool)
        self.job_pool = JobPool(self)
        self.task_events_mgr = TaskEventsManager(
            self.suite, self.proc_pool, self.suite_db_mgr, self.broadcast_mgr,
            self.job_pool, timestamp=self.options.log_timestamp)
        self.task_events_mgr.uuid_str = self.uuid_str
        self.task_job_mgr = TaskJobManager(
            self.suite, self.proc_pool, self.suite_db_mgr,
            self.task_events_mgr, self.job_pool)
        self.task_job_mgr.task_remote_mgr.uuid_str = self.uuid_str

        self.xtrigger_mgr = XtriggerManager(
            self.suite, self.owner,
            broadcast_mgr=self.broadcast_mgr,
            proc_pool=self.proc_pool,
            suite_run_dir=self.suite_run_dir,
            suite_share_dir=self.suite_share_dir,
            suite_source_dir=self.suite_dir)

        self.profiler = Profiler(self, self.options.profile_mode)

    async def configure(self):
        """Configure the scheduler.

        * Load the flow configuration.
        * Load/write suite parameters from the DB.
        * Get the data store rolling.

        """
        self.profiler.log_memory("scheduler.py: start configure")
        if self.is_restart:
            self.suite_db_mgr.restart_upgrade()
            # This logic handles the lack of initial cycle point in "suite.rc".
            # Things that can't change on suite reload.
            pri_dao = self.suite_db_mgr.get_pri_dao()
            pri_dao.select_suite_params(self._load_suite_params)
            pri_dao.select_suite_template_vars(self._load_template_vars)
            # Take checkpoint and commit immediately so that checkpoint can be
            # copied to the public database.
            pri_dao.take_checkpoints("restart")
            pri_dao.execute_queued_items()

        # Copy local python modules from source to run directory
        for sub_dir in ["python", os.path.join("lib", "python")]:
            # TODO - eventually drop the deprecated "python" sub-dir.
            suite_py = os.path.join(self.suite_dir, sub_dir)
            if (os.path.realpath(self.suite_dir) !=
                    os.path.realpath(self.suite_run_dir) and
                    os.path.isdir(suite_py)):
                suite_run_py = os.path.join(self.suite_run_dir, sub_dir)
                try:
                    rmtree(suite_run_py)
                except OSError:
                    pass
                copytree(suite_py, suite_run_py)

        self.profiler.log_memory("scheduler.py: before load_suiterc")
        self.load_suiterc()
        self.profiler.log_memory("scheduler.py: after load_suiterc")

        self.suite_db_mgr.on_suite_start(self.is_restart)

        reqmode = self.config.cfg['cylc']['required run mode']
        if reqmode and not self.config.run_mode(reqmode):
            raise ValueError('this suite requires the %s run mode' % reqmode)

        self.broadcast_mgr.linearized_ancestors.update(
            self.config.get_linearized_ancestors())
        self.task_events_mgr.mail_interval = self.cylc_config[
            "task event mail interval"]
        self.task_events_mgr.mail_footer = self._get_events_conf(
            "mail footer")
        self.task_events_mgr.suite_url = self.config.cfg['meta']['URL']
        self.task_events_mgr.suite_cfg = self.config.cfg['meta']
        if self.options.genref:
            LOG.addHandler(ReferenceLogFileHandler(
                self.config.get_ref_log_name()))
        elif self.options.reftest:
            LOG.addHandler(ReferenceLogFileHandler(
                get_suite_test_log_name(self.suite)))

        self.pool = TaskPool(
            self.config,
            self.suite_db_mgr,
            self.task_events_mgr,
            self.job_pool)

        self.profiler.log_memory("scheduler.py: before load_tasks")
        if self.is_restart:
            self.load_tasks_for_restart()
            if self.restored_stop_task_id is not None:
                self.pool.set_stop_task(self.restored_stop_task_id)
        else:
            self.load_tasks_for_run()
        if self.options.stopcp:
            self.pool.set_stop_point(get_point(self.options.stopcp))
        self.profiler.log_memory("scheduler.py: after load_tasks")

        self.suite_db_mgr.put_suite_params(self)
        self.suite_db_mgr.put_suite_template_vars(self.template_vars)
        self.suite_db_mgr.put_runtime_inheritance(self.config)

        self.already_timed_out = False
        self.set_suite_timer()

        # Inactivity setting
        self.already_inactive = False
        key = self.EVENT_INACTIVITY_TIMEOUT
        if self.options.reftest:
            self.config.cfg['cylc']['events'][f'abort on {key}'] = True
            if not self.config.cfg['cylc']['events'][key]:
                self.config.cfg['cylc']['events'][key] = DurationFloat(180)
        if self._get_events_conf(key):
            self.set_suite_inactivity_timer()

        # Main loop plugins
        self.main_loop_plugins = main_loop.load(
            # TODO: this doesn't work, we need to merge the two configs
            self.cylc_config.get('main loop', {}),
            self.options.main_loop
        )

        # Determine whether suite is held or should be held
        # Determine whether suite can be auto shutdown
        holdcp = None
        if self.options.holdcp:
            holdcp = self.options.holdcp
        elif self.config.cfg['scheduling']['hold after point']:
            holdcp = self.config.cfg['scheduling']['hold after point']
        if holdcp is not None:
            self.hold_suite(get_point(holdcp))
        if self.options.hold_start:
            LOG.info("Held on start-up (no tasks will be submitted)")
            self.hold_suite()
        self.profiler.log_memory("scheduler.py: begin run while loop")
        self.is_updated = True
        if self.options.profile_mode:
            self.previous_profile_point = 0
            self.count = 0
        if self.options.no_auto_shutdown is not None:
            self.can_auto_stop = not self.options.no_auto_shutdown
        elif (
                self.config.cfg['cylc']['disable automatic shutdown']
                is not None
        ):
            self.can_auto_stop = (
                not self.config.cfg['cylc']['disable automatic shutdown'])

        self.profiler.log_memory("scheduler.py: end configure")

    async def start_servers(self):
        """Start the TCP servers."""
        port_range = glbl_cfg().get(['suite servers', 'run ports'])
        self.server.start(port_range[0], port_range[-1])
        self.publisher.start(port_range[0], port_range[-1])
        # wait for threads to setup socket ports before continuing
        self.barrier.wait()
        self.port = self.server.port
        self.pub_port = self.publisher.port

    async def log_start(self):
        if self.is_restart:
            pri_dao = self.suite_db_mgr.get_pri_dao()
            n_restart = pri_dao.select_checkpoint_id_restart_count()
        else:
            n_restart = 0

        log_extra = {TimestampRotatingFileHandler.FILE_HEADER_FLAG: True}
        log_extra_num = {
            TimestampRotatingFileHandler.FILE_HEADER_FLAG: True,
            TimestampRotatingFileHandler.FILE_NUM: 1}
        LOG.info(
            # this is the signal daemonize is waiting for
            self.START_MESSAGE_TMPL % {
                'comms_method': 'tcp',
                'host': self.host,
                'port': self.port,
                'pid': os.getpid()},
            extra=log_extra,
        )
        LOG.info(
            self.START_PUB_MESSAGE_TMPL % {
                'comms_method': 'tcp',
                'host': self.host,
                'port': self.pub_port},
            extra=log_extra,
        )
        LOG.info(
            'Run: (re)start=%d log=%d', n_restart, 1, extra=log_extra_num)
        LOG.info('Cylc version: %s', CYLC_VERSION, extra=log_extra)
        # Note that the following lines must be present at the top of
        # the suite log file for use in reference test runs:
        LOG.info('Run mode: %s', self.config.run_mode(), extra=log_extra)
        LOG.info(
            'Initial point: %s', self.config.initial_point, extra=log_extra)
        if self.config.start_point != self.config.initial_point:
            LOG.info(
                'Start point: %s', self.config.start_point, extra=log_extra)
        LOG.info('Final point: %s', self.config.final_point, extra=log_extra)

    async def start_scheduler(self):
        """Start the scheduler main loop."""
        try:
            self.data_store_mgr.initiate_data_model()
            self._configure_contact()
            self.run_event_handlers(self.EVENT_STARTUP, 'suite starting')
            await asyncio.gather(
                *main_loop.get_runners(
                    self.main_loop_plugins,
                    main_loop.CoroTypes.StartUp,
                    self
                )
            )
            await self.publisher.publish(
                self.data_store_mgr.get_publish_deltas()
            )
            self.profiler.start()
            await self.main_loop()

        except SchedulerStop as exc:
            # deliberate stop
            await self.shutdown(exc)
            if self.auto_restart_mode == AutoRestartMode.RESTART_NORMAL:
                self.suite_auto_restart()
            # run shutdown coros
            await asyncio.gather(
                *main_loop.get_runners(
                    self.main_loop_plugins,
                    main_loop.CoroTypes.ShutDown,
                    self
                )
            )

        except SchedulerError as exc:
            await self.shutdown(exc)
            raise exc from None

        except Exception as exc:
            try:
                await self.shutdown(exc)
            except Exception as exc2:
                # In case of exceptions in the shutdown method itself
                LOG.exception(exc2)
            raise exc from None

        else:
            # main loop ends (not used?)
            await self.shutdown(SchedulerStop(StopMode.AUTO.value))

        finally:
            self.profiler.stop()

    async def run(self, daemonize=False):
        """Run the startup sequence.

        * initialise
        * configure
        * start_servers
        * start_scheduler

        Lightweight wrapper for convenience.

        """
        try:
            await self.install()
            await self.initialise()
            await self.configure()
            await self.start_servers()
            await self.log_start()
        except Exception as exc:
            await self.shutdown(exc)
            raise
        else:
            # note start_scheduler handles its own shutdown logic
            await self.start_scheduler()

    def load_tasks_for_run(self):
        """Load tasks for a new run.

        Iterate through all sequences to find the first instance of each task,
        and add it to the pool if it has no parents.

        (Later on, tasks with parents will be spawned on-demand, and tasks with
        no parents will be auto-spawned when their own previous instances are
        released from the runhead pool.)

        """
        if self.config.start_point is not None:
            if self.options.warm:
                LOG.info('Warm Start %s' % self.config.start_point)
            else:
                LOG.info('Cold Start %s' % self.config.start_point)

        task_list = self.filter_initial_task_list(
            self.config.get_task_name_list())

        flow_label = self.pool.flow_label_mgr.get_new_label()
        for name in task_list:
            if self.config.start_point is None:
                # No start cycle point at which to load cycling tasks.
                continue
            tdef = self.config.get_taskdef(name)
            try:
                point = sorted([
                    point for point in
                    (seq.get_first_point(self.config.start_point)
                     for seq in tdef.sequences) if point
                ])[0]
            except IndexError:
                # No points
                continue
            parent_points = tdef.get_parent_points(point)
            if not parent_points or all(
                    x < self.config.start_point for x in parent_points):
                self.pool.add_to_runahead_pool(
                    TaskProxy(tdef, point, flow_label))

    def load_tasks_for_restart(self):
        """Load tasks for restart."""
        if self.options.startcp:
            self.config.start_point = TaskID.get_standardised_point(
                self.options.startcp)
        self.suite_db_mgr.pri_dao.select_broadcast_states(
            self.broadcast_mgr.load_db_broadcast_states,
            self.options.checkpoint)
        self.suite_db_mgr.pri_dao.select_task_job_run_times(
            self._load_task_run_times)
        self.suite_db_mgr.pri_dao.select_task_pool_for_restart(
            self.pool.load_db_task_pool_for_restart, self.options.checkpoint)
        self.suite_db_mgr.pri_dao.select_job_pool_for_restart(
            self.job_pool.insert_db_job, self.options.checkpoint)
        self.suite_db_mgr.pri_dao.select_task_action_timers(
            self.pool.load_db_task_action_timers)
        self.suite_db_mgr.pri_dao.select_xtriggers_for_restart(
            self.xtrigger_mgr.load_xtrigger_for_restart)

        # Re-initialise run directory for user@host for each submitted and
        # running tasks.
        # Note: tasks should all be in the runahead pool at this point.
        auths = set()
        for itask in self.pool.get_rh_tasks():
            if itask.state(*TASK_STATUSES_ACTIVE):
                auths.add((itask.task_host, itask.task_owner))
        while auths:
            for host, owner in auths.copy():
                if (
                    self.task_job_mgr.task_remote_mgr.remote_init(
                        host, owner, self.curve_auth, self.client_pub_key_dir)
                ) is not None:
                    auths.remove((host, owner))
            if auths:
                sleep(1.0)
                # Remote init is done via process pool
                self.proc_pool.process()
        self.command_poll_tasks()

    def _load_task_run_times(self, row_idx, row):
        """Load run times of previously succeeded task jobs."""
        if row_idx == 0:
            LOG.info("LOADING task run times")
        name, run_times_str = row
        try:
            taskdef = self.config.taskdefs[name]
            maxlen = TaskDef.MAX_LEN_ELAPSED_TIMES
            for run_time_str in run_times_str.rsplit(",", maxlen)[-maxlen:]:
                run_time = int(run_time_str)
                taskdef.elapsed_times.append(run_time)
            LOG.info("+ %s: %s" % (
                name, ",".join(str(s) for s in taskdef.elapsed_times)))
        except (KeyError, ValueError, AttributeError):
            return

    def process_queued_task_messages(self):
        """Handle incoming task messages for each task proxy."""
        messages = {}
        while self.message_queue.qsize():
            try:
                task_job, event_time, severity, message = (
                    self.message_queue.get(block=False))
            except Empty:
                break
            self.message_queue.task_done()
            cycle, task_name, submit_num = (
                self.job_pool.parse_job_item(task_job))
            task_id = TaskID.get(task_name, cycle)
            messages.setdefault(task_id, [])
            messages[task_id].append(
                (submit_num, event_time, severity, message))
        # Note on to_poll_tasks: If an incoming message is going to cause a
        # reverse change to task state, it is desirable to confirm this by
        # polling.
        to_poll_tasks = []
        for itask in self.pool.get_tasks():
            message_items = messages.get(itask.identity)
            if message_items is None:
                continue
            should_poll = False
            for submit_num, event_time, severity, message in message_items:
                if self.task_events_mgr.process_message(
                        itask, severity, message, event_time,
                        self.task_events_mgr.FLAG_RECEIVED, submit_num):
                    should_poll = True
            if should_poll:
                to_poll_tasks.append(itask)
        self.task_job_mgr.poll_task_jobs(
            self.suite, to_poll_tasks, poll_succ=True)

    def process_command_queue(self):
        """Process queued commands."""
        qsize = self.command_queue.qsize()
        if qsize > 0:
            log_msg = 'Processing ' + str(qsize) + ' queued command(s)'
        else:
            return

        while True:
            try:
                name, args, kwargs = self.command_queue.get(False)
            except Empty:
                break
            args_string = ', '.join(str(a) for a in args)
            cmdstr = name + '(' + args_string
            kwargs_string = ', '.join(
                ('%s=%s' % (key, value) for key, value in kwargs.items()))
            if kwargs_string and args_string:
                cmdstr += ', '
            cmdstr += kwargs_string + ')'
            log_msg += '\n+\t' + cmdstr
            try:
                n_warnings = getattr(self, "command_%s" % name)(
                    *args, **kwargs)
            except SchedulerStop:
                LOG.info('Command succeeded: ' + cmdstr)
                raise
            except Exception as exc:
                # Don't let a bad command bring the suite down.
                LOG.warning(traceback.format_exc())
                LOG.warning(str(exc))
                LOG.warning('Command failed: ' + cmdstr)
            else:
                if n_warnings:
                    LOG.info(
                        'Command succeeded with %s warning(s): %s' %
                        (n_warnings, cmdstr))
                else:
                    LOG.info('Command succeeded: ' + cmdstr)
                self.is_updated = True
                if name in self.PROC_CMDS:
                    self.task_events_mgr.pflag = True
            self.command_queue.task_done()
        LOG.info(log_msg)

    def _task_type_exists(self, name_or_id):
        """Does a task name or id match a known task type in this suite?"""
        name = name_or_id
        if TaskID.is_valid_id(name_or_id):
            name = TaskID.split(name_or_id)[0]
        return name in self.config.get_task_name_list()

    def info_get_task_jobfile_path(self, task_id):
        """Return task job file path."""
        name, point = TaskID.split(task_id)
        return get_task_job_log(
            self.suite, point, name, suffix=JOB_LOG_JOB)

    def info_get_suite_info(self):
        """Return a dict containing the suite title and description."""
        return self.config.cfg['meta']

    def info_get_suite_state_summary(self):
        """Return the global, task, and family summary data structures."""
        return self.state_summary_mgr.get_state_summary()

    def info_get_task_info(self, names):
        """Return info of a task."""
        results = {}
        for name in names:
            try:
                results[name] = self.config.describe(name)
            except KeyError:
                results[name] = {}
        return results

    def info_get_graph_raw(self, cto, ctn, group_nodes=None,
                           ungroup_nodes=None,
                           ungroup_recursive=False, group_all=False,
                           ungroup_all=False):
        """Return raw graph."""
        return (
            self.config.get_graph_raw(
                cto, ctn, group_nodes, ungroup_nodes, ungroup_recursive,
                group_all, ungroup_all),
            self.config.suite_polling_tasks,
            self.config.leaves,
            self.config.feet)

    def info_get_task_requisites(self, items, list_prereqs=False):
        """Return prerequisites and outputs etc. of a task.

        Result in a dict of a dict:
        {
            "task_id": {
                "meta": {key: value, ...},
                "prerequisites": {key: value, ...},
                "outputs": {key: value, ...},
                "extras": {key: value, ...},
            },
            ...
        }
        """
        itasks, bad_items = self.pool.filter_task_proxies(items)
        results = {}
        for itask in itasks:
            if list_prereqs:
                results[itask.identity] = {
                    'prerequisites': itask.state.prerequisites_dump(
                        list_prereqs=True)}
                continue
            results[itask.identity] = self._info_get_task_requisites(
                itask, list_prereqs=False)
        for task_id in bad_items:
            # TODO: currently assuming bad_items is a list of task IDs at valid
            # cycle points. TODO: make it clear that these are not live tasks.
            name, point = TaskID.split(task_id)
            for tname in self.config.get_task_name_list():
                if tname == name:
                    itask = TaskProxy(
                        self.config.get_taskdef(name),
                        get_point(point), flow_label="_")
                    results[itask.identity] = self._info_get_task_requisites(
                        itask, list_prereqs=False)
                    break
        return results, bad_items

    def _info_get_task_requisites(self, itask, list_prereqs):
        extras = {}
        if itask.tdef.clocktrigger_offset is not None:
            extras['Clock trigger time reached'] = (
                itask.is_waiting_clock_done())
            extras['Triggers at'] = time2str(
                itask.clock_trigger_time)
        for trig, satisfied in itask.state.external_triggers.items():
            key = f'External trigger "{trig}"'
            if satisfied:
                extras[key] = 'satisfied'
            else:
                extras[key] = 'NOT satisfied'
        for label, satisfied in itask.state.xtriggers.items():
            sig = self.xtrigger_mgr.get_xtrig_ctx(
                itask, label).get_signature()
            extra = f'xtrigger "{label} = {sig}"'
            if satisfied:
                extras[extra] = 'satisfied'
            else:
                extras[extra] = 'NOT satisfied'
        outputs = []
        for _, msg, is_completed in itask.state.outputs.get_all():
            outputs.append(
                [f"{itask.identity} {msg}", is_completed])
        return {
            "meta": itask.tdef.describe(),
            "prerequisites": itask.state.prerequisites_dump(),
            "outputs": outputs,
            "extras": extras}

    def info_ping_task(self, task_id, exists_only=False):
        """Return True if task exists and running."""
        task_id = TaskID.get_standardised_taskid(task_id)
        return self.pool.ping_task(task_id, exists_only)

    def command_stop_flow(self, flow_label):
        self.pool.stop_flow(flow_label)

    def command_stop(
            self,
            mode=None,
            cycle_point=None,
            # NOTE clock_time YYYY/MM/DD-HH:mm back-compat removed
            clock_time=None,
            task=None
    ):
        # immediate shutdown
        if mode:
            self._set_stop(mode)
        elif not any([mode, cycle_point, clock_time, task]):
            # if no arguments provided do a standard clean shutdown
            self._set_stop(StopMode.REQUEST_CLEAN)

        # schedule shutdown after tasks pass provided cycle point
        if cycle_point:
            point = TaskID.get_standardised_point(cycle_point)
            if self.pool.set_stop_point(point):
                self.options.stopcp = str(point)
                self.suite_db_mgr.put_suite_stop_cycle_point(
                    self.options.stopcp)
            else:
                # TODO: yield warning
                pass

        # schedule shutdown after wallclock time passes provided time
        if clock_time:
            parser = TimePointParser()
            clock_time = parser.parse(clock_time)
            self.set_stop_clock(
                int(clock_time.get("seconds_since_unix_epoch")))

        # schedule shutdown after task succeeds
        if task:
            task_id = TaskID.get_standardised_taskid(task)
            if TaskID.is_valid_id(task_id):
                self.pool.set_stop_task(task_id)
            else:
                # TODO: yield warning
                pass

    def command_set_stop_cleanly(self, kill_active_tasks=False):
        """Stop job submission and set the flag for clean shutdown."""
        # TODO: deprecated by command_stop()
        self._set_stop()
        if kill_active_tasks:
            self.time_next_kill = time()

    def command_stop_now(self, terminate=False):
        """Shutdown immediately."""
        # TODO: deprecated by command_stop()
        if terminate:
            self._set_stop(StopMode.REQUEST_NOW_NOW)
        else:
            self._set_stop(StopMode.REQUEST_NOW)

    def _set_stop(self, stop_mode=None):
        """Set shutdown mode."""
        self.proc_pool.set_stopping()
        if stop_mode is None:
            stop_mode = StopMode.REQUEST_CLEAN
        self.stop_mode = stop_mode

    def command_set_stop_after_point(self, point_string):
        """Set stop after ... point."""
        # TODO: deprecated by command_stop()
        stop_point = TaskID.get_standardised_point(point_string)
        if self.pool.set_stop_point(stop_point):
            self.options.stopcp = str(stop_point)
            self.suite_db_mgr.put_suite_stop_cycle_point(self.options.stopcp)

    def command_set_stop_after_clock_time(self, arg):
        """Set stop after clock time.

        format: ISO 8601 compatible or YYYY/MM/DD-HH:mm (backwards comp.)
        """
        # TODO: deprecate
        parser = TimePointParser()
        try:
            stop_time = parser.parse(arg)
        except IsodatetimeError as exc:
            try:
                stop_time = parser.strptime(arg, "%Y/%m/%d-%H:%M")
            except IsodatetimeError:
                raise exc  # The first (prob. more relevant) IsodatetimeError.
        self.set_stop_clock(int(stop_time.get("seconds_since_unix_epoch")))

    def command_set_stop_after_task(self, task_id):
        """Set stop after a task."""
        # TODO: deprecate
        task_id = TaskID.get_standardised_taskid(task_id)
        if TaskID.is_valid_id(task_id):
            self.pool.set_stop_task(task_id)

    def command_release(self, ids=None):
        if ids:
            return self.pool.release_tasks(ids)
        self.release_suite()

    def command_release_tasks(self, items):
        """Release tasks."""
        # TODO: deprecated by command_release()
        return self.pool.release_tasks(items)

    def command_poll_tasks(self, items=None, poll_succ=False):
        """Poll pollable tasks or a task/family if options are provided.

        Don't poll succeeded tasks unless poll_succ is True.

        """
        if self.config.run_mode('simulation'):
            return
        itasks, bad_items = self.pool.filter_task_proxies(items)
        self.task_job_mgr.poll_task_jobs(self.suite, itasks,
                                         poll_succ=poll_succ)
        return len(bad_items)

    def command_kill_tasks(self, items=None):
        """Kill all tasks or a task/family if options are provided."""
        itasks, bad_items = self.pool.filter_task_proxies(items)
        if self.config.run_mode('simulation'):
            for itask in itasks:
                if itask.state(*TASK_STATUSES_ACTIVE):
                    itask.state.reset(TASK_STATUS_FAILED)
            return len(bad_items)
        self.task_job_mgr.kill_task_jobs(self.suite, itasks)
        return len(bad_items)

    def command_release_suite(self):
        """Release all task proxies in the suite."""
        # TODO: deprecated by command_release()
        self.release_suite()

    def command_hold(self, tasks=None, time=None):
        if tasks:
            self.pool.hold_tasks(tasks)
        if time:
            point = TaskID.get_standardised_point(time)
            self.hold_suite(point)
            LOG.info(
                'The suite will pause when all tasks have passed %s', point)
        if not (tasks or time):
            self.hold_suite()

    def command_hold_tasks(self, items):
        """Hold selected task proxies in the suite."""
        # TODO: deprecated by command_hold()
        return self.pool.hold_tasks(items)

    def command_hold_suite(self):
        """Hold all task proxies in the suite."""
        # TODO: deprecated by command_hold()
        self.hold_suite()

    def command_hold_after_point_string(self, point_string):
        """Hold tasks AFTER this point (itask.point > point)."""
        # TODO: deprecated by command_hold()
        point = TaskID.get_standardised_point(point_string)
        self.hold_suite(point)
        LOG.info(
            "The suite will pause when all tasks have passed %s" % point)

    @staticmethod
    def command_set_verbosity(lvl):
        """Set suite verbosity."""
        try:
            LOG.setLevel(int(lvl))
        except (TypeError, ValueError):
            return
        cylc.flow.flags.verbose = bool(LOG.isEnabledFor(logging.INFO))
        cylc.flow.flags.debug = bool(LOG.isEnabledFor(logging.DEBUG))
        return True, 'OK'

    def command_remove_tasks(self, items):
        """Remove tasks."""
        return self.pool.remove_tasks(items)

    def command_nudge(self):
        """Cause the task processing loop to be invoked"""
        self.task_events_mgr.pflag = True

    def command_reload_suite(self):
        """Reload suite configuration."""
        LOG.info("Reloading the suite definition.")
        old_tasks = set(self.config.get_task_name_list())
        self.suite_db_mgr.checkpoint("reload-init")
        self.load_suiterc(is_reload=True)
        self.broadcast_mgr.linearized_ancestors = (
            self.config.get_linearized_ancestors())
        self.pool.set_do_reload(self.config)
        self.task_events_mgr.mail_interval = self.cylc_config[
            'task event mail interval']
        self.task_events_mgr.mail_footer = self._get_events_conf("mail footer")

        # Log tasks that have been added by the reload, removed tasks are
        # logged by the TaskPool.
        add = set(self.config.get_task_name_list()) - old_tasks
        for task in add:
            LOG.warning("Added task: '%s'" % (task,))
        self.suite_db_mgr.put_suite_template_vars(self.template_vars)
        self.suite_db_mgr.put_runtime_inheritance(self.config)
        self.suite_db_mgr.put_suite_params(self)
        self.is_updated = True

    def set_suite_timer(self):
        """Set suite's timeout timer."""
        timeout = self._get_events_conf(self.EVENT_TIMEOUT)
        if timeout is None:
            return
        self.suite_timer_timeout = time() + timeout
        LOG.debug(
            "%s suite timer starts NOW: %s",
            get_seconds_as_interval_string(timeout),
            get_current_time_string())
        self.suite_timer_active = True

    def set_suite_inactivity_timer(self):
        """Set suite's inactivity timer."""
        self.suite_inactivity_timeout = time() + (
            self._get_events_conf(self.EVENT_INACTIVITY_TIMEOUT)
        )
        LOG.debug(
            "%s suite inactivity timer starts NOW: %s",
            get_seconds_as_interval_string(
                self._get_events_conf(self.EVENT_INACTIVITY_TIMEOUT)),
            get_current_time_string())

    def _configure_contact(self):
        """Create contact file."""
        # Make sure another suite of the same name has not started while this
        # one is starting
        suite_files.detect_old_contact_file(self.suite)
        # Get "pid,args" process string with "ps"
        pid_str = str(os.getpid())
        proc = Popen(
            ['ps', suite_files.PS_OPTS, pid_str],
            stdin=DEVNULL, stdout=PIPE, stderr=PIPE)
        out, err = (f.decode() for f in proc.communicate())
        ret_code = proc.wait()
        process_str = None
        for line in out.splitlines():
            if line.split(None, 1)[0].strip() == pid_str:
                process_str = line.strip()
                break
        if ret_code or not process_str:
            raise RuntimeError(
                'cannot get process "args" from "ps": %s' % err)
        # Write suite contact file.
        # Preserve contact data in memory, for regular health check.
        fields = suite_files.ContactFileFields
        contact_data = {
            fields.API:
                str(API),
            fields.HOST:
                self.host,
            fields.NAME:
                self.suite,
            fields.OWNER:
                self.owner,
            fields.PORT:
                str(self.server.port),
            fields.PROCESS:
                process_str,
            fields.PUBLISH_PORT:
                str(self.publisher.port),
            fields.SSH_USE_LOGIN_SHELL:
                str(glbl_cfg().get_host_item('use login shell')),
            fields.SUITE_RUN_DIR_ON_SUITE_HOST:
                self.suite_run_dir,
            fields.UUID:
                self.uuid_str.value,
            fields.VERSION:
                CYLC_VERSION
        }
        suite_files.dump_contact_file(self.suite, contact_data)
        self.contact_data = contact_data

    def load_suiterc(self, is_reload=False):
        """Load, and log the suite definition."""
        # Local suite environment set therein.
        self.config = SuiteConfig(
            self.suite,
            self.suiterc,
            self.options,
            self.template_vars,
            is_reload=is_reload,
            xtrigger_mgr=self.xtrigger_mgr,
            mem_log_func=self.profiler.log_memory,
            output_fname=os.path.join(
                self.suite_run_dir,
                suite_files.SuiteFiles.SUITE_RC + '.processed'),
            run_dir=self.suite_run_dir,
            log_dir=self.suite_log_dir,
            work_dir=self.suite_work_dir,
            share_dir=self.suite_share_dir,
        )
        self.cylc_config = DictTree(
            self.config.cfg['cylc'],
            glbl_cfg().get(['cylc'])
        )
        self.suiterc_update_time = time()
        # Dump the loaded suiterc for future reference.
        time_str = get_current_time_string(
            override_use_utc=True, use_basic_format=True,
            display_sub_seconds=False
        )
        if is_reload:
            load_type = "reload"
        elif self.is_restart:
            load_type = "restart"
        else:
            load_type = "run"
        file_name = get_suite_run_rc_dir(
            self.suite, f"{time_str}-{load_type}.rc")
        with open(file_name, "wb") as handle:
            handle.write(b"# cylc-version: %s\n" % CYLC_VERSION.encode())
            printcfg(self.config.cfg, none_str=None, handle=handle)

        if not self.config.initial_point and not self.is_restart:
            LOG.warning('No initial cycle point provided - no cycling tasks '
                        'will be loaded.')

        # Pass static cylc and suite variables to job script generation code
        self.task_job_mgr.job_file_writer.set_suite_env({
            'CYLC_UTC': str(get_utc_mode()),
            'CYLC_DEBUG': str(cylc.flow.flags.debug).lower(),
            'CYLC_VERBOSE': str(cylc.flow.flags.verbose).lower(),
            'CYLC_SUITE_NAME': self.suite,
            'CYLC_CYCLING_MODE': str(
                self.config.cfg['scheduling']['cycling mode']),
            'CYLC_SUITE_INITIAL_CYCLE_POINT': str(self.config.initial_point),
            'CYLC_SUITE_FINAL_CYCLE_POINT': str(self.config.final_point),
        })

    def _load_suite_params(self, row_idx, row):
        """Load a row in the "suite_params" table in a restart.

        This currently includes:
        * Initial/Final cycle points.
        * Start/Stop Cycle points.
        * Stop task.
        * Suite UUID.
        * A flag to indicate if the suite should be held or not.

        """
        if row_idx == 0:
            LOG.info('LOADING suite parameters')
        key, value = row
        if key in self.suite_db_mgr.KEY_INITIAL_CYCLE_POINT_COMPATS:
            if self.options.ignore_icp:
                LOG.debug('- initial point = %s (ignored)' % value)
            elif self.options.icp is None:
                self.options.icp = value
                LOG.info('+ initial point = %s' % value)
        elif key in self.suite_db_mgr.KEY_START_CYCLE_POINT_COMPATS:
            # 'warm_point' for back compat <= 7.6.X
            if self.options.ignore_startcp:
                LOG.debug('- start point = %s (ignored)' % value)
            elif self.options.startcp is None:
                self.options.startcp = value
                LOG.info('+ start point = %s' % value)
        elif key in self.suite_db_mgr.KEY_FINAL_CYCLE_POINT_COMPATS:
            if self.options.ignore_fcp:
                LOG.debug('- override final point = %s (ignored)' % value)
            elif self.options.fcp is None:
                self.options.fcp = value
                LOG.info('+ override final point = %s' % value)
        elif key == self.suite_db_mgr.KEY_STOP_CYCLE_POINT:
            if self.options.ignore_stopcp:
                LOG.debug('- stop point = %s (ignored)' % value)
            elif self.options.stopcp is None:
                self.options.stopcp = value
                LOG.info('+ stop point = %s' % value)
        elif key == self.suite_db_mgr.KEY_RUN_MODE:
            if self.options.run_mode is None:
                self.options.run_mode = value
                LOG.info('+ run mode = %s' % value)
        elif key == self.suite_db_mgr.KEY_UUID_STR:
            self.uuid_str.value = value
            LOG.info('+ suite UUID = %s', value)
        elif key == self.suite_db_mgr.KEY_HOLD:
            if self.options.hold_start is None:
                self.options.hold_start = bool(value)
                LOG.info('+ hold suite = %s', bool(value))
        elif key == self.suite_db_mgr.KEY_HOLD_CYCLE_POINT:
            if self.options.holdcp is None:
                self.options.holdcp = value
                LOG.info('+ hold point = %s', value)
        elif key == self.suite_db_mgr.KEY_NO_AUTO_SHUTDOWN:
            value = bool(int(value))
            if self.options.no_auto_shutdown is None:
                self.options.no_auto_shutdown = value
                LOG.info('+ no auto shutdown = %s', value)
            else:
                LOG.debug('- no auto shutdown = %s (ignored)', value)
        elif key == self.suite_db_mgr.KEY_STOP_CLOCK_TIME:
            value = int(value)
            if time() <= value:
                self.stop_clock_time = value
                LOG.info('+ stop clock time = %d (%s)', value, time2str(value))
            else:
                LOG.debug(
                    '- stop clock time = %d (%s) (ignored)',
                    value,
                    time2str(value))
        elif key == self.suite_db_mgr.KEY_STOP_TASK:
            self.restored_stop_task_id = value
            LOG.info('+ stop task = %s', value)

    def _load_template_vars(self, _, row):
        """Load suite start up template variables."""
        key, value = row
        # Command line argument takes precedence
        if key not in self.template_vars:
            self.template_vars[key] = value

    def run_event_handlers(self, event, reason):
        """Run a suite event handler.

        Run suite events in simulation and dummy mode ONLY if enabled.
        """
        conf = self.config
        try:
            if (
                conf.run_mode('simulation', 'dummy') and
                conf.cfg['cylc']['simulation']['disable suite event handlers']
            ):
                return
        except KeyError:
            pass
        self.suite_event_handler.handle(conf, SuiteEventContext(
            event, str(reason), self.suite, self.uuid_str, self.owner,
            self.host, self.server.port))

    def process_task_pool(self):
        """Process ALL TASKS whenever something has changed that might
        require renegotiation of dependencies, etc"""
        LOG.debug("BEGIN TASK PROCESSING")
        time0 = time()
        if self._get_events_conf(self.EVENT_INACTIVITY_TIMEOUT):
            self.set_suite_inactivity_timer()
        if self.stop_mode is None and self.auto_restart_time is None:
            itasks = self.pool.get_ready_tasks()
            if itasks:
                self.is_updated = True
            for itask in self.task_job_mgr.submit_task_jobs(
                    self.suite,
                    itasks,
                    self.curve_auth,
                    self.client_pub_key_dir,
                    self.config.run_mode('simulation')
            ):
                # TODO log itask.flow_label here (beware effect on ref tests)
                LOG.info('[%s] -triggered off %s',
                         itask, itask.state.get_resolved_dependencies())

        if self.pool.remove_suiciding_tasks():
            self.is_updated = True

        self.broadcast_mgr.expire_broadcast(self.pool.get_min_point())
        self.xtrigger_mgr.housekeep()
        self.suite_db_mgr.put_xtriggers(self.xtrigger_mgr.sat_xtrig)
        LOG.debug("END TASK PROCESSING (took %s seconds)" % (time() - time0))

    def process_suite_db_queue(self):
        """Update suite DB."""
        self.suite_db_mgr.process_queued_ops()

    def database_health_check(self):
        """If public database is stuck, blast it away by copying the content
        of the private database into it."""
        self.suite_db_mgr.recover_pub_from_pri()

    def late_tasks_check(self):
        """Report tasks that are never active and are late."""
        now = time()
        for itask in self.pool.get_tasks():
            if (
                    not itask.is_late
                    and itask.get_late_time()
                    and itask.state(*TASK_STATUSES_NEVER_ACTIVE)
                    and now > itask.get_late_time()
            ):
                msg = '%s (late-time=%s)' % (
                    self.task_events_mgr.EVENT_LATE,
                    time2str(itask.get_late_time()))
                itask.is_late = True
                LOG.warning('[%s] -%s', itask, msg)
                self.task_events_mgr.setup_event_handlers(
                    itask, self.task_events_mgr.EVENT_LATE, msg)
                self.suite_db_mgr.put_insert_task_late_flags(itask)

    def timeout_check(self):
        """Check suite and task timers."""
        self.check_suite_timer()
        if self._get_events_conf(self.EVENT_INACTIVITY_TIMEOUT):
            self.check_suite_inactive()
        # check submission and execution timeout and polling timers
        if not self.config.run_mode('simulation'):
            self.task_job_mgr.check_task_jobs(self.suite, self.pool)

    async def suite_shutdown(self):
        """Determines if the suite can be shutdown yet."""
        if self.pool.check_abort_on_task_fails():
            self._set_stop(StopMode.AUTO_ON_TASK_FAILURE)

        # Can suite shut down automatically?
        if self.stop_mode is None and (
            self.stop_clock_done() or
            self.pool.stop_task_done() or
            self.check_auto_shutdown()
        ):
            self._set_stop(StopMode.AUTO)

        # Is the suite ready to shut down now?
        if self.pool.can_stop(self.stop_mode):
            await self.update_data_structure()
            self.proc_pool.close()
            if self.stop_mode != StopMode.REQUEST_NOW_NOW:
                # Wait for process pool to complete,
                # unless --now --now is requested
                stop_process_pool_empty_msg = (
                    "Waiting for the command process pool to empty" +
                    " for shutdown")
                while self.proc_pool.is_not_done():
                    sleep(self.INTERVAL_STOP_PROCESS_POOL_EMPTY)
                    if stop_process_pool_empty_msg:
                        LOG.info(stop_process_pool_empty_msg)
                        stop_process_pool_empty_msg = None
                    self.proc_pool.process()
                    self.process_command_queue()
            if self.options.profile_mode:
                self.profiler.log_memory(
                    "scheduler.py: end main loop (total loops %d): %s" %
                    (self.count, get_current_time_string()))
            if self.stop_mode == StopMode.AUTO_ON_TASK_FAILURE:
                raise SchedulerError(self.stop_mode.value)
            else:
                raise SchedulerStop(self.stop_mode.value)
        elif (self.time_next_kill is not None and
              time() > self.time_next_kill):
            self.command_poll_tasks()
            self.command_kill_tasks()
            self.time_next_kill = time() + self.INTERVAL_STOP_KILL

        # Is the suite set to auto stop [+restart] now ...
        if self.auto_restart_time is None or time() < self.auto_restart_time:
            # ... no
            pass
        elif self.auto_restart_mode == AutoRestartMode.RESTART_NORMAL:
            # ... yes - wait for local jobs to complete before restarting
            #           * Avoid polling issues see #2843
            #           * Ensure the host can be safely taken down once the
            #             suite has stopped running.
            for itask in self.pool.get_tasks():
                if (
                        itask.state(*TASK_STATUSES_ACTIVE)
                        and itask.summary['batch_sys_name']
                        and self.task_job_mgr.batch_sys_mgr
                        .is_job_local_to_host(
                            itask.summary['batch_sys_name'])
                ):
                    LOG.info('Waiting for jobs running on localhost to '
                             'complete before attempting restart')
                    break
            else:
                self._set_stop(StopMode.REQUEST_NOW_NOW)
        elif self.auto_restart_mode == AutoRestartMode.FORCE_STOP:
            # ... yes - leave local jobs running then stop the suite
            #           (no restart)
            self._set_stop(StopMode.REQUEST_NOW)
        else:
            raise SchedulerError(
                'Invalid auto_restart_mode=%s' % self.auto_restart_mode)

    def suite_auto_restart(self, max_retries=3):
        """Attempt to restart the suite assuming it has already stopped."""
        cmd = ['cylc', 'restart', quote(self.suite)]

        for attempt_no in range(max_retries):
            new_host = select_suite_host(cached=False)[0]
            LOG.info('Attempting to restart on "%s"', new_host)

            # proc will start with current env (incl CYLC_HOME etc)
            proc = Popen(
                cmd + ['--host=%s' % new_host],
                stdin=DEVNULL, stdout=PIPE, stderr=PIPE)
            if proc.wait():
                msg = 'Could not restart suite'
                if attempt_no < max_retries:
                    msg += (' will retry in %ss'
                            % self.INTERVAL_AUTO_RESTART_ERROR)
                LOG.critical(msg + '. Restart error:\n%s',
                             proc.communicate()[1].decode())
                sleep(self.INTERVAL_AUTO_RESTART_ERROR)
            else:
                LOG.info('Suite now running on "%s".', new_host)
                return True
        LOG.critical(
            'Suite unable to automatically restart after %s tries - '
            'manual restart required.', max_retries)
        return False

    def update_profiler_logs(self, tinit):
        """Update info for profiler."""
        now = time()
        self._update_profile_info("scheduler loop dt (s)", now - tinit,
                                  amount_format="%.3f")
        self._update_cpu_usage()
        if now - self.previous_profile_point >= 60:
            # Only get this every minute.
            self.previous_profile_point = now
            self.profiler.log_memory("scheduler.py: loop #%d: %s" % (
                self.count, get_current_time_string()))
        self.count += 1

    def release_tasks(self):
        if self.pool.release_runahead_tasks():
            self.is_updated = True
            self.task_events_mgr.pflag = True

    async def main_loop(self):
        """The scheduler main loop."""
        while True:  # MAIN LOOP
            tinit = time()
            has_reloaded = False

            if self.pool.do_reload:
                self.pool.reload_taskdefs()
                self.suite_db_mgr.checkpoint("reload-done")
                self.is_updated = True
                has_reloaded = True

            self.process_command_queue()
            self.release_tasks()
            self.proc_pool.process()

            if self.should_process_tasks():
                self.process_task_pool()
            self.late_tasks_check()

            self.process_queued_task_messages()
            self.process_command_queue()
            self.task_events_mgr.process_events(self)

            # Re-initialise data model on reload
            if has_reloaded:
                self.data_store_mgr.initiate_data_model(reloaded=True)
                await self.publisher.publish(
                    self.data_store_mgr.get_publish_deltas())
            # Update state summary, database, and uifeed
            self.suite_db_mgr.put_task_event_timers(self.task_events_mgr)
            has_updated = await self.update_data_structure()

            self.process_suite_db_queue()

            # If public database is stuck, blast it away by copying the content
            # of the private database into it.
            self.database_health_check()

            # Shutdown suite if timeouts have occurred
            self.timeout_check()

            # Does the suite need to shutdown on task failure?
            await self.suite_shutdown()

            if self.options.profile_mode:
                self.update_profiler_logs(tinit)

            # Run plugin functions
            await asyncio.gather(
                *main_loop.get_runners(
                    self.main_loop_plugins,
                    main_loop.CoroTypes.Periodic,
                    self
                )
            )

            if not has_updated and not self.stop_mode:
                # Has the suite stalled?
                self.check_suite_stalled()

            # Sleep a bit for things to catch up.
            # Quick sleep if there are items pending in process pool.
            # (Should probably use quick sleep logic for other queues?)
            elapsed = time() - tinit
            quick_mode = self.proc_pool.is_not_done()
            if (elapsed >= self.INTERVAL_MAIN_LOOP or
                    quick_mode and elapsed >= self.INTERVAL_MAIN_LOOP_QUICK):
                # Main loop has taken quite a bit to get through
                # Still yield control to other threads by sleep(0.0)
                duration = 0
            elif quick_mode:
                duration = self.INTERVAL_MAIN_LOOP_QUICK - elapsed
            else:
                duration = self.INTERVAL_MAIN_LOOP - elapsed
            await asyncio.sleep(duration)
            # Record latest main loop interval
            self.main_loop_intervals.append(time() - tinit)
            # END MAIN LOOP

    async def update_data_structure(self):
        """Update DB, UIS, Summary data elements"""
        updated_tasks = [
            t for t in self.pool.get_all_tasks() if t.state.is_updated]
        has_updated = self.is_updated or updated_tasks
        # Add tasks that have moved moved from runahead to live pool.
        updated_nodes = set(updated_tasks).union(
            self.pool.get_pool_change_tasks())
        if has_updated:
            # WServer incremental data store update
            self.data_store_mgr.update_data_structure(updated_nodes)
            # Publish updates:
            await self.publisher.publish(
                self.data_store_mgr.get_publish_deltas())
            # TODO: deprecate after CLI GraphQL migration
            self.state_summary_mgr.update(self)
            # Database update
            self.suite_db_mgr.put_task_pool(self.pool)
            # Reset suite and task updated flags.
            self.is_updated = False
            self.is_stalled = False
            for itask in updated_tasks:
                itask.state.is_updated = False
            # Suite can't be stalled, so stop the suite timer.
            if self.suite_timer_active:
                self.suite_timer_active = False
                LOG.debug(
                    "%s suite timer stopped NOW: %s",
                    get_seconds_as_interval_string(
                        self._get_events_conf(self.EVENT_TIMEOUT)),
                    get_current_time_string())
        return has_updated

    def check_suite_timer(self):
        """Check if suite has timed out or not."""
        if (self._get_events_conf(self.EVENT_TIMEOUT) is None or
                self.already_timed_out or not self.is_stalled):
            return
        if time() > self.suite_timer_timeout:
            self.already_timed_out = True
            message = 'suite timed out after %s' % (
                get_seconds_as_interval_string(
                    self._get_events_conf(self.EVENT_TIMEOUT))
            )
            LOG.warning(message)
            self.run_event_handlers(self.EVENT_TIMEOUT, message)
            if self._get_events_conf('abort on timeout'):
                raise SchedulerError('Abort on suite timeout is set')

    def check_suite_inactive(self):
        """Check if suite is inactive or not."""
        if self.already_inactive:
            return
        if time() > self.suite_inactivity_timeout:
            self.already_inactive = True
            message = 'suite timed out after inactivity for %s' % (
                get_seconds_as_interval_string(
                    self._get_events_conf(self.EVENT_INACTIVITY_TIMEOUT)))
            LOG.warning(message)
            self.run_event_handlers(self.EVENT_INACTIVITY_TIMEOUT, message)
            if self._get_events_conf('abort on inactivity'):
                raise SchedulerError('Abort on suite inactivity is set')

    def check_suite_stalled(self):
        """Check if suite is stalled or not."""
        if self.is_stalled:  # already reported
            return
        self.is_stalled = self.pool.is_stalled()
        if self.is_stalled:
            message = 'suite stalled'
            LOG.warning(message)
            self.run_event_handlers(self.EVENT_STALLED, message)
            self.pool.report_stalled_task_deps()
            if self._get_events_conf('abort on stalled'):
                raise SchedulerError('Abort on suite stalled is set')
            # Start suite timeout timer
            if self._get_events_conf(self.EVENT_TIMEOUT):
                self.set_suite_timer()

    def should_process_tasks(self):
        """Return True if waiting tasks are ready."""
        # do we need to do a pass through the main task processing loop?
        process = False

        # New-style xtriggers.
        self.xtrigger_mgr.check_xtriggers(self.pool.get_tasks())
        if self.xtrigger_mgr.pflag:
            process = True
            self.xtrigger_mgr.pflag = False  # reset
        # Old-style external triggers.
        self.broadcast_mgr.add_ext_triggers(self.ext_trigger_queue)
        for itask in self.pool.get_tasks():
            if (itask.state.external_triggers and
                    self.broadcast_mgr.match_ext_trigger(itask)):
                process = True

        if self.task_events_mgr.pflag:
            # This flag is turned on by commands that change task state
            process = True
            self.task_events_mgr.pflag = False  # reset

        if self.task_job_mgr.task_remote_mgr.ready:
            # This flag is turned on when a host init/select command completes
            process = True
            self.task_job_mgr.task_remote_mgr.ready = False  # reset

        broadcast_mgr = self.task_events_mgr.broadcast_mgr
        broadcast_mgr.add_ext_triggers(self.ext_trigger_queue)
        for itask in self.pool.get_tasks():
            # External trigger matching and task expiry must be done
            # regardless, so they need to be in separate "if ..." blocks.
            if broadcast_mgr.match_ext_trigger(itask):
                process = True
            if self.pool.set_expired_task(itask, time()):
                process = True
            if itask.is_ready():
                process = True
        if (
            self.config.run_mode('simulation') and
            self.pool.sim_time_check(self.message_queue)
        ):
            process = True

        return process

    async def shutdown(self, reason):
        """Shutdown the suite.

        Warning:
            At the moment this method must be called from the main_loop.
            In the future it should shutdown the main_loop itself but
            we're not quite there yet.

        """
        if isinstance(reason, SchedulerStop):
            LOG.info('Suite shutting down - %s', reason.args[0])
        elif isinstance(reason, SchedulerError):
            LOG.error('Suite shutting down - %s', reason)
        else:
            LOG.exception(reason)
            LOG.critical('Suite shutting down - %s', reason)

        if self.proc_pool:
            self.proc_pool.close()
            if self.proc_pool.is_not_done():
                # e.g. KeyboardInterrupt
                self.proc_pool.terminate()
            self.proc_pool.process()

        if self.pool is not None:
            self.pool.warn_stop_orphans()
            try:
                self.suite_db_mgr.put_task_event_timers(self.task_events_mgr)
                self.suite_db_mgr.put_task_pool(self.pool)
            except Exception as exc:
                LOG.exception(exc)

        if self.server:
            self.server.stop()
        if self.publisher:
            await self.publisher.publish(
                [(b'shutdown', f'{str(reason)}'.encode('utf-8'))]
            )
            self.publisher.stop()
        self.curve_auth.stop()  # stop the authentication thread

        # Flush errors and info before removing suite contact file
        sys.stdout.flush()
        sys.stderr.flush()

        if self.contact_data:
            fname = suite_files.get_contact_file(self.suite)
            try:
                os.unlink(fname)
            except OSError as exc:
                LOG.warning("failed to remove suite contact file: %s", fname)
                LOG.exception(exc)
            if self.task_job_mgr:
                self.task_job_mgr.task_remote_mgr.remote_tidy()
        try:
            # Remove ZMQ keys from scheduler
            LOG.debug("Removing authentication keys from scheduler")
            key_housekeeping(self.suite, create=False)
        except Exception as ex:
            LOG.exception(ex)
        # disconnect from suite-db, stop db queue
        try:
            self.suite_db_mgr.process_queued_ops()
            self.suite_db_mgr.on_suite_shutdown()
        except Exception as exc:
            LOG.exception(exc)

        # The getattr() calls and if tests below are used in case the
        # suite is not fully configured before the shutdown is called.
        if getattr(self, "config", None) is not None:
            # run shutdown handlers
            if isinstance(reason, CylcError):
                self.run_event_handlers(self.EVENT_SHUTDOWN, reason.args[0])
            else:
                self.run_event_handlers(self.EVENT_ABORTED, str(reason))

    def set_stop_clock(self, unix_time):
        """Set stop clock time."""
        LOG.info(
            "Setting stop clock time: %s (unix time: %s)",
            time2str(unix_time),
            unix_time)
        self.stop_clock_time = unix_time
        self.suite_db_mgr.put_suite_stop_clock_time(self.stop_clock_time)

    def stop_clock_done(self):
        """Return True if wall clock stop time reached."""
        if self.stop_clock_time is None:
            return
        now = time()
        if now > self.stop_clock_time:
            LOG.info("Wall clock stop time reached: %s", time2str(
                self.stop_clock_time))
            self.stop_clock_time = None
            self.suite_db_mgr.delete_suite_stop_clock_time()
            return True
        else:
            LOG.debug(
                "stop time=%d; current time=%d", self.stop_clock_time, now)
            return False

    def check_auto_shutdown(self):
        """Check if we should do a normal automatic shutdown."""
        if not self.can_auto_stop:
            return False
        can_shutdown = True
        for itask in self.pool.get_all_tasks():
            if self.pool.stop_point is None:
                # Don't if any unsucceeded task exists.
                if not itask.state(*TASK_STATUSES_SUCCESS):
                    can_shutdown = False
                    break
            elif (
                    itask.point <= self.pool.stop_point
                    and not itask.state(*TASK_STATUSES_SUCCESS)
            ):
                # Don't if any unsucceeded task exists < stop point...
                if itask.identity not in self.pool.held_future_tasks:
                    # ...unless it has a future trigger extending > stop point.
                    can_shutdown = False
                    break
        if can_shutdown and self.pool.stop_point:
            self.options.stopcp = None
            self.pool.stop_point = None
            self.suite_db_mgr.delete_suite_stop_cycle_point()
        return can_shutdown

    def hold_suite(self, point=None):
        """Hold all tasks in suite."""
        if point is None:
            self.pool.hold_all_tasks()
            self.task_events_mgr.pflag = True
            self.suite_db_mgr.put_suite_hold()
            LOG.info('Suite held.')
        else:
            LOG.info(
                'Setting suite hold cycle point: %s.'
                '\nThe suite will hold once all tasks have passed this point.',
                point
            )
            self.pool.set_hold_point(point)
            self.suite_db_mgr.put_suite_hold_cycle_point(point)

    def release_suite(self):
        """Release (un-hold) all tasks in suite."""
        if self.pool.is_held:
            LOG.info("RELEASE: new tasks will be queued when ready")
        self.pool.set_hold_point(None)
        self.pool.release_all_tasks()
        self.suite_db_mgr.delete_suite_hold()

    def paused(self):
        """Is the suite paused?"""
        return self.pool.is_held

    def command_force_trigger_tasks(self, items, reflow=False):
        """Trigger tasks."""
        return self.pool.force_trigger_tasks(items, reflow)

    def command_force_spawn_children(self, items, outputs):
        """Force spawn task successors."""
        return self.pool.force_spawn_children(items, outputs)

    def command_take_checkpoints(self, name):
        """Insert current task_pool, etc to checkpoints tables."""
        return self.suite_db_mgr.checkpoint(name)

    def filter_initial_task_list(self, inlist):
        """Return list of initial tasks after applying a filter."""
        included_by_rc = self.config.cfg[
            'scheduling']['special tasks']['include at start-up']
        excluded_by_rc = self.config.cfg[
            'scheduling']['special tasks']['exclude at start-up']
        outlist = []
        for name in inlist:
            if name in excluded_by_rc:
                continue
            if len(included_by_rc) > 0:
                if name not in included_by_rc:
                    continue
            outlist.append(name)
        return outlist

    def _update_profile_info(self, category, amount, amount_format="%s"):
        """Update the 1, 5, 15 minute dt averages for a given category."""
        now = time()
        self._profile_amounts.setdefault(category, [])
        amounts = self._profile_amounts[category]
        amounts.append((now, amount))
        self._profile_update_times.setdefault(category, None)
        last_update = self._profile_update_times[category]
        if last_update is not None and now < last_update + 60:
            return
        self._profile_update_times[category] = now
        averages = {1: [], 5: [], 15: []}
        for then, amount in list(amounts):
            age = (now - then) / 60.0
            if age > 15:
                amounts.remove((then, amount))
                continue
            for minute_num in averages:
                if age <= minute_num:
                    averages[minute_num].append(amount)
        output_text = "PROFILE: %s:" % category
        for minute_num, minute_amounts in sorted(averages.items()):
            averages[minute_num] = sum(minute_amounts) / len(minute_amounts)
            output_text += (" %d: " + amount_format) % (
                minute_num, averages[minute_num])
        LOG.info(output_text)

    def _update_cpu_usage(self):
        """Obtain CPU usage statistics."""
        proc = Popen(
            ["ps", "-o%cpu= ", str(os.getpid())],
            stdin=DEVNULL, stdout=PIPE)
        try:
            cpu_frac = float(proc.communicate()[0])
        except (TypeError, OSError, IOError, ValueError) as exc:
            LOG.warning("Cannot get CPU % statistics: %s" % exc)
            return
        self._update_profile_info("CPU %", cpu_frac, amount_format="%.1f")

    def _get_events_conf(self, key, default=None):
        """Return a named [cylc][[events]] configuration."""
        return self.suite_event_handler.get_events_conf(
            self.config, key, default)<|MERGE_RESOLUTION|>--- conflicted
+++ resolved
@@ -42,18 +42,8 @@
 from cylc.flow.broadcast_mgr import BroadcastMgr
 from cylc.flow.cfgspec.glbl_cfg import glbl_cfg
 from cylc.flow.config import SuiteConfig
-<<<<<<< HEAD
-from cylc.flow.cycling.loader import get_point, get_interval
-from cylc.flow.daemonize import daemonize
-from cylc.flow.exceptions import CylcError, PointParsingError
-=======
-from cylc.flow.cycling.loader import get_point, standardise_point_string
-from cylc.flow.exceptions import (
-    CylcError,
-    PointParsingError,
-    TaskProxySequenceBoundsError
-)
->>>>>>> 44e89841
+from cylc.flow.cycling.loader import get_point
+from cylc.flow.exceptions import CylcError
 import cylc.flow.flags
 from cylc.flow.host_select import select_suite_host
 from cylc.flow.hostuserutil import get_host, get_user
@@ -281,14 +271,10 @@
         self._profile_amounts = {}
         self._profile_update_times = {}
 
-<<<<<<< HEAD
-        self.stop_mode = None
-        self.stop_clock_time = None  # When not None, in Unix time
         self.restored_stop_task_id = None
-=======
+
         # create thread sync barrier for setup
         self.barrier = Barrier(3, timeout=10)
->>>>>>> 44e89841
 
     async def install(self):
         """Get the filesystem in the right state to run the flow.
@@ -371,42 +357,6 @@
             domain='*',
             location=(self.client_pub_key_dir)
         )
-<<<<<<< HEAD
-        cylc_license = """
-The Cylc Suite Engine [%s]
-Copyright (C) 2008-2019 NIWA
-& British Crown (Met Office) & Contributors.
-_ _ _ _ _ _ _ _ _ _ _ _ _ _ _ _ _ _ _ _ _ _ _ _
-This program comes with ABSOLUTELY NO WARRANTY.
-It is free software, you are welcome to
-redistribute it under certain conditions;
-see `COPYING' in the Cylc source distribution.
-  """ % CYLC_VERSION
-
-        logo_lines = logo.splitlines()
-        license_lines = cylc_license.splitlines()
-        lmax = max(len(line) for line in license_lines)
-        print(('\n'.join((
-            ('{0} {1: ^%s}' % lmax).format(*x) for x in zip_longest(
-                logo_lines, license_lines, fillvalue=' ' * (
-                    len(logo_lines[-1]) + 1))))))
-
-    def _setup_suite_logger(self):
-        """Set up logger for suite."""
-        # Remove stream handlers in detach mode
-        if not self.options.no_detach:
-            while LOG.handlers:
-                LOG.handlers[0].close()
-                LOG.removeHandler(LOG.handlers[0])
-        LOG.addHandler(
-            TimestampRotatingFileHandler(self.suite, self.options.no_detach,
-                                         timestamp=self.options.log_timestamp))
-
-    def configure(self):
-        """Configure suite server program."""
-        self.profiler.log_memory("scheduler.py: start configure")
-=======
->>>>>>> 44e89841
 
         self.server = SuiteRuntimeServer(
             self, context=self.zmq_context, barrier=self.barrier)
