--- conflicted
+++ resolved
@@ -124,15 +124,12 @@
 
 
 if TYPE_CHECKING:
-<<<<<<< HEAD
     # BACK COMPAT: typing_extensions.Literal
     # FROM: Python 3.7
     # TO: Python 3.8
     from typing_extensions import Literal
 
-=======
     from cylc.flow.data_store_mgr import DataStoreMgr
->>>>>>> 0e738b4c
     from cylc.flow.task_proxy import TaskProxy
     from cylc.flow.workflow_db_mgr import WorkflowDatabaseManager
 
@@ -178,11 +175,7 @@
         self.proc_pool = proc_pool
         self.workflow_db_mgr: WorkflowDatabaseManager = workflow_db_mgr
         self.task_events_mgr: TaskEventsManager = task_events_mgr
-<<<<<<< HEAD
-        self.data_store_mgr = data_store_mgr
-=======
         self.data_store_mgr: DataStoreMgr = data_store_mgr
->>>>>>> 0e738b4c
         self.job_file_writer = JobFileWriter()
         self.job_runner_mgr = self.job_file_writer.job_runner_mgr
         self.bad_hosts = bad_hosts
@@ -220,21 +213,15 @@
             self._kill_task_jobs_callback_255,
         )
 
-<<<<<<< HEAD
     def kill_prep_task(self, itask: 'TaskProxy') -> None:
         """Kill a preparing task."""
         itask.summary['platforms_used'][itask.submit_num] = ''
         itask.waiting_on_job_prep = False
         itask.local_job_file_path = None  # reset for retry
         self._set_retry_timers(itask)
-        self._prep_submit_task_job_error(
-            self.workflow, itask, '(killed in job prep)', ''
-        )
-
-    def poll_task_jobs(self, workflow, itasks, msg=None):
-=======
+        self._prep_submit_task_job_error(itask, '(killed in job prep)', '')
+
     def poll_task_jobs(self, itasks, msg=None):
->>>>>>> 0e738b4c
         """Poll jobs of specified tasks.
 
         This method uses _poll_task_jobs_callback() and
@@ -258,16 +245,11 @@
                 self._poll_task_jobs_callback_255
             )
 
-<<<<<<< HEAD
     def prep_submit_task_jobs(
         self,
-        workflow: str,
         itasks: 'Iterable[TaskProxy]',
         check_syntax: bool = True,
     ) -> 'Tuple[List[TaskProxy], List[TaskProxy]]':
-=======
-    def prep_submit_task_jobs(self, itasks, check_syntax=True):
->>>>>>> 0e738b4c
         """Prepare task jobs for submit.
 
         Prepare tasks where possible. Ignore tasks that are waiting for host
@@ -296,49 +278,25 @@
 
     def submit_task_jobs(
         self,
-<<<<<<< HEAD
         itasks: 'Iterable[TaskProxy]',
         run_mode: RunMode,
     ) -> 'List[TaskProxy]':
-=======
-        itasks,
-        curve_auth,
-        client_pub_key_dir,
-        run_mode: RunMode = RunMode.LIVE,
-    ):
->>>>>>> 0e738b4c
         """Prepare for job submission and submit task jobs.
 
         Return: tasks that attempted submission.
         """
         # submit "simulation/skip" mode tasks, modify "dummy" task configs:
         itasks, submitted_nonlive_tasks = self.submit_nonlive_task_jobs(
-<<<<<<< HEAD
-            self.workflow, itasks, run_mode
-=======
             itasks, run_mode
->>>>>>> 0e738b4c
         )
 
         # submit "live" mode tasks (and "dummy" mode tasks)
-        submitted_live_tasks = self.submit_livelike_task_jobs(
-<<<<<<< HEAD
-            self.workflow, itasks
-=======
-            itasks, curve_auth, client_pub_key_dir
->>>>>>> 0e738b4c
-        )
+        submitted_live_tasks = self.submit_livelike_task_jobs(itasks)
 
         return submitted_nonlive_tasks + submitted_live_tasks
 
     def submit_livelike_task_jobs(
-<<<<<<< HEAD
-        self,
-        workflow: str,
-        itasks: 'Iterable[TaskProxy]',
-=======
-        self, itasks, curve_auth, client_pub_key_dir
->>>>>>> 0e738b4c
+        self, itasks: 'Iterable[TaskProxy]'
     ) -> 'List[TaskProxy]':
         """Submission for live tasks and dummy tasks.
 
@@ -374,80 +332,8 @@
         done_tasks = bad_tasks
 
         for _, itasks in sorted(auth_itasks.items()):
-<<<<<<< HEAD
-            # Find the first platform where >1 host has not been tried and
-            # found to be unreachable.
-            # If there are no good hosts for a task then the task submit-fails.
-            for itask in itasks:
-                # If there are any hosts left for this platform which we
-                # have not previously failed to contact with a 255 error.
-                if any(
-                    host not in self.task_remote_mgr.bad_hosts
-                    for host in itask.platform['hosts']
-                ):
-                    platform = itask.platform
-                    out_of_hosts = False
-                    break
-                else:
-                    # If there are no hosts left for this platform.
-                    # See if you can get another platform from the group or
-                    # else set task to submit failed.
-
-                    # Get another platform, if task config platform is a group
-                    use_next_platform_in_group = False
-                    bc_mgr = self.task_events_mgr.broadcast_mgr
-                    rtconf = bc_mgr.get_updated_rtconfig(itask)
-                    try:
-                        platform = get_platform(  # type: ignore[assignment]
-                            rtconf,
-                            bad_hosts=self.bad_hosts
-                        )
-                    except PlatformLookupError:
-                        pass
-                    else:
-                        # If were able to select a new platform;
-                        if platform and platform != itask.platform:
-                            use_next_platform_in_group = True
-
-                    if use_next_platform_in_group:
-                        # store the previous platform's hosts so that when
-                        # we record a submit fail we can clear all hosts
-                        # from all platforms from bad_hosts.
-                        for host_ in itask.platform['hosts']:
-                            self.bad_hosts_to_clear.add(host_)
-                        itask.platform = platform
-                        out_of_hosts = False
-                        break
-                    else:
-                        itask.waiting_on_job_prep = False
-                        itask.local_job_file_path = None
-                        self._prep_submit_task_job_error(
-                            workflow, itask, '(remote init)', ''
-                        )
-                        # Now that all hosts on all platforms in platform
-                        # group selected in task config are exhausted we clear
-                        # bad_hosts for all the hosts we have
-                        # tried for this platform or group.
-                        self.bad_hosts -= set(itask.platform['hosts'])
-                        self.bad_hosts -= self.bad_hosts_to_clear
-                        self.bad_hosts_to_clear.clear()
-                        LOG.critical(
-                            PlatformError(
-                                (
-                                    f'{PlatformError.MSG_INIT}'
-                                    ' (no hosts were reachable)'
-                                ),
-                                itask.platform['name'],
-                            )
-                        )
-                        out_of_hosts = True
-                        done_tasks.append(itask)
-
-            if out_of_hosts is True:
-=======
             platform = self._get_platform_with_good_host(itasks, done_tasks)
             if not platform:
->>>>>>> 0e738b4c
                 continue
 
             install_target = get_install_target_from_platform(platform)
@@ -1162,12 +1048,7 @@
 
     def submit_nonlive_task_jobs(
         self: 'TaskJobManager',
-<<<<<<< HEAD
-        workflow: str,
         itasks: 'Iterable[TaskProxy]',
-=======
-        itasks: 'List[TaskProxy]',
->>>>>>> 0e738b4c
         workflow_run_mode: RunMode,
     ) -> 'Tuple[List[TaskProxy], List[TaskProxy]]':
         """Identify task mode and carry out alternative submission
@@ -1395,17 +1276,10 @@
                     self._set_retry_timers(itask, rtconfig)
                 self._prep_submit_task_job_error(itask, msg, exc)
                 return False
-<<<<<<< HEAD
-            else:
-                itask.platform = platform  # type: ignore[assignment]
-                # Retry delays, needed for the try_num
-                self._set_retry_timers(itask, rtconfig)
-=======
 
             itask.platform = platform
             # Retry delays, needed for the try_num
             self._set_retry_timers(itask, rtconfig)
->>>>>>> 0e738b4c
 
         try:
             job_conf = self._prep_submit_task_job_impl(
@@ -1436,10 +1310,6 @@
 
     def _prep_submit_task_job_error(
         self,
-<<<<<<< HEAD
-        workflow: str,
-=======
->>>>>>> 0e738b4c
         itask: 'TaskProxy',
         action: str,
         exc: Union[Exception, str],
