--- conflicted
+++ resolved
@@ -53,11 +53,7 @@
 
 environ_init()
 
-<<<<<<< HEAD
-__version__ = '8.6.2.dev'
-=======
 __version__ = '8.7.0.dev'
->>>>>>> c34f81ac
 
 
 def iter_entry_points(entry_point_name):
