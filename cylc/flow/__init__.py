--- conflicted
+++ resolved
@@ -53,11 +53,7 @@
 
 environ_init()
 
-<<<<<<< HEAD
-__version__ = '8.5.3.dev'
-=======
 __version__ = '8.6.0.dev'
->>>>>>> d7243dd8
 
 
 def iter_entry_points(entry_point_name):
