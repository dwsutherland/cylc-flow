--- conflicted
+++ resolved
@@ -52,11 +52,7 @@
 
 environ_init()
 
-<<<<<<< HEAD
-__version__ = '8.4.2.dev'
-=======
 __version__ = '8.5.0.dev'
->>>>>>> 7ee20047
 
 
 def iter_entry_points(entry_point_name):
