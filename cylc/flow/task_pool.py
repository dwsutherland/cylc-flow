--- conflicted
+++ resolved
@@ -21,11 +21,7 @@
 from string import ascii_letters
 import json
 from time import time
-<<<<<<< HEAD
-from typing import Iterable, TYPE_CHECKING
-=======
 from typing import Dict, Iterable, List, Optional, Set, TYPE_CHECKING, Tuple
->>>>>>> 114fa890
 
 from cylc.flow import LOG
 from cylc.flow.cycling.loader import get_point, standardise_point_string
@@ -181,22 +177,12 @@
             self.config.get_max_num_active_cycle_points())
         self._prev_runahead_sequence_points: Optional[List['PointBase']] = None
 
-<<<<<<< HEAD
-        self.main_pool = {}
-        self.hidden_pool = {}
-        self.main_pool_list = []
-        self.hidden_pool_list = []
+        self.main_pool: Pool = {}
+        self.hidden_pool: Pool = {}
+        self.main_pool_list: List[TaskProxy] = []
+        self.hidden_pool_list: List[TaskProxy] = []
         self.main_pool_changed = False
         self.hidden_pool_changed = False
-=======
-        self.pool: Pool = {}
-        self.runahead_pool: Pool = {}
-
-        self.pool_list: List[TaskProxy] = []
-        self.rhpool_list: List[TaskProxy] = []
-        self.pool_changed = False
-        self.rhpool_changed = False
->>>>>>> 114fa890
 
         self.hold_point: Optional['PointBase'] = None
         self.abs_outputs_done: Set[Tuple[str, str, str]] = set()
@@ -213,10 +199,6 @@
             self.config.get_task_name_list(),
             self.config.runtime['descendants']
         )
-<<<<<<< HEAD
-=======
-        self.ready_tasks: List[TaskProxy] = []
->>>>>>> 114fa890
 
     def set_stop_task(self, task_id):
         """Set stop after a task."""
@@ -590,13 +572,8 @@
                 {"id": id_, "ctx_key": ctx_key_raw})
             return
 
-<<<<<<< HEAD
-    def release_runahead_task(self, itask):
+    def release_runahead_task(self, itask: TaskProxy) -> None:
         """Release itask from runahead limiting.
-=======
-    def release_runahead_task(self, itask: TaskProxy) -> None:
-        """Release itask to the active pool.
->>>>>>> 114fa890
 
         Also auto-spawn next instance if:
         - no parents to do it
@@ -681,8 +658,7 @@
         """Return a list of all task proxies."""
         return self.get_hidden_tasks() + self.get_tasks()
 
-<<<<<<< HEAD
-    def get_tasks(self):
+    def get_tasks(self) -> List[TaskProxy]:
         """Return a list of task proxies in the main pool."""
         if self.main_pool_changed:
             self.main_pool_changed = False
@@ -692,7 +668,7 @@
                     self.main_pool_list.append(itask)
         return self.main_pool_list
 
-    def get_hidden_tasks(self):
+    def get_hidden_tasks(self) -> List[TaskProxy]:
         """Return a list of task proxies in the hidden pool."""
         if self.hidden_pool_changed:
             self.hidden_pool_changed = False
@@ -702,28 +678,6 @@
         return self.hidden_pool_list
 
     def get_tasks_by_point(self):
-=======
-    def get_tasks(self) -> List[TaskProxy]:
-        """Return a list of task proxies in the main task pool."""
-        if self.pool_changed:
-            self.pool_changed = False
-            self.pool_list = []
-            for _, itask_id_map in self.pool.items():
-                for __, itask in itask_id_map.items():
-                    self.pool_list.append(itask)
-        return self.pool_list
-
-    def get_rh_tasks(self) -> List[TaskProxy]:
-        """Return a list of task proxies in the runahead pool."""
-        if self.rhpool_changed:
-            self.rhpool_changed = False
-            self.rhpool_list = []
-            for itask_id_maps in self.runahead_pool.values():
-                self.rhpool_list.extend(list(itask_id_maps.values()))
-        return self.rhpool_list
-
-    def get_tasks_by_point(self, incl_runahead):
->>>>>>> 114fa890
         """Return a map of task proxies by cycle point."""
         point_itasks = {}
         for point, itask_id_map in self.main_pool.items():
@@ -1386,7 +1340,6 @@
                 # (If None, spawner reports cycle bounds errors).
                 if itask.state.reset(TASK_STATUS_WAITING):
                     self.data_store_mgr.delta_task_state(itask)
-<<<<<<< HEAD
                 # (No need to set prerequisites satisfied here).
                 self.queue_tasks([itask])
             else:
@@ -1395,13 +1348,6 @@
                     name, point, flow_label, reflow=reflow)
                 itask.is_manual_submit = True
                 self.add_to_pool(itask, is_new=True)
-
-=======
-                LOG.info('setting %s ready to run', itask)
-                itask.state.set_prerequisites_all_satisfied()
-                self.data_store_mgr.delta_task_prerequisite(itask)
-                self.data_store_mgr.delta_task_outputs(itask)
->>>>>>> 114fa890
         return n_warnings
 
     def sim_time_check(self, message_queue):
