--- conflicted
+++ resolved
@@ -2250,14 +2250,9 @@
         if not flow:
             # default: assign to all active flows
             flow_nums = self._get_active_flow_nums()
-<<<<<<< HEAD
-
-        for name, point in inactive_ids:
-            if not self.can_be_spawned(name, point):
-=======
+
         for tdef, point in inactive:
             if not self.can_be_spawned(tdef.name, point):
->>>>>>> d21c9e53
                 continue
             submit_num, _, prev_fwait = (
                 self._get_task_history(tdef.name, point, flow_nums)
