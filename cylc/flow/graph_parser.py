--- conflicted
+++ resolved
@@ -95,23 +95,13 @@
     OP_OR = '|'
     OP_AND_ERR = '&&'
     OP_OR_ERR = '||'
-<<<<<<< HEAD
-    SUICIDE_MARK = '!'
-    TRIG_SUCCEED = ':succeed'
-    TRIG_FAIL = ':fail'
-    TRIG_FINISH = ':finish'
-    FAM_TRIG_EXT_ALL = '-all'
-    FAM_TRIG_EXT_ANY = '-any'
-    LEN_FAM_TRIG_EXT_ALL = len(FAM_TRIG_EXT_ALL)
-    LEN_FAM_TRIG_EXT_ANY = len(FAM_TRIG_EXT_ANY)
-    CONTINUATION_STRS = [ARROW, OP_AND, OP_OR]
-    BAD_STRS = [OP_AND_ERR, OP_OR_ERR]
-=======
     SUICIDE = '!'
     OPTIONAL = '?'
     QUALIFIER = ':'
     ARROW = '=>'
     XTRIG = '@'
+    CONTINUATION_STRS = [ARROW, OP_AND, OP_OR]
+    BAD_STRS = [OP_AND_ERR, OP_OR_ERR]
 
     QUAL_FAM_SUCCEED_ALL = "succeed-all"
     QUAL_FAM_SUCCEED_ANY = "succeed-any"
@@ -162,7 +152,6 @@
         QUAL_FAM_FINISH_ANY: [TASK_OUTPUT_SUCCEEDED, TASK_OUTPUT_FAILED],
         QUAL_FAM_FINISH_ALL: [TASK_OUTPUT_SUCCEEDED, TASK_OUTPUT_FAILED]
     }
->>>>>>> 102cc838
 
     _RE_SUICIDE = r'(?:!)?'
     _RE_NODE = _RE_SUICIDE + TaskID.NAME_RE
@@ -342,7 +331,6 @@
                 next_line = non_blank_lines[i + 1]
             except IndexError:
                 next_line = ''
-<<<<<<< HEAD
                 for seq in self.CONTINUATION_STRS:
                     if this_line.endswith(seq):
                         # Last line can't end with an arrow, & or |.
@@ -374,17 +362,6 @@
                 this_line.endswith(seq) or next_line.startswith(seq) for
                 seq in self.BAD_STRS
             ))):
-=======
-                if this_line.endswith(self.__class__.ARROW):
-                    # Last line can't end with an arrow.
-                    raise GraphParseError(
-                        f"Trailing arrow: {this_line}")
-            part_lines.append(this_line)
-            if (
-                this_line.endswith(self.__class__.ARROW) or
-                next_line.startswith(self.__class__.ARROW)
-            ):
->>>>>>> 102cc838
                 continue
 
             full_line = ''.join(part_lines)
