# THIS FILE IS PART OF THE CYLC WORKFLOW ENGINE.
# Copyright (C) NIWA & British Crown (Met Office) & Contributors.
#
# This program is free software: you can redistribute it and/or modify
# it under the terms of the GNU General Public License as published by
# the Free Software Foundation, either version 3 of the License, or
# (at your option) any later version.
#
# This program is distributed in the hope that it will be useful,
# but WITHOUT ANY WARRANTY; without even the implied warranty of
# MERCHANTABILITY or FITNESS FOR A PARTICULAR PURPOSE.  See the
# GNU General Public License for more details.
#
# You should have received a copy of the GNU General Public License
# along with this program.  If not, see <http://www.gnu.org/licenses/>.
"""Common options for all cylc commands."""

from contextlib import suppress
import logging
from itertools import product
from optparse import (
    OptionParser,
    Values,
    Option,
    IndentedHelpFormatter,
)
import os
import re
import sys
from textwrap import dedent
from typing import Any, Dict, Iterable, Optional, List, Tuple

from ansimarkup import (
    parse as cparse,
    strip as cstrip
)

<<<<<<< HEAD
import sys
from textwrap import dedent
from typing import Any, Dict, Iterable, Optional, List, Set, Tuple, Union

=======
>>>>>>> a5e598bb
from cylc.flow import LOG
from cylc.flow.terminal import should_use_color, DIM
import cylc.flow.flags
from cylc.flow.loggingutil import (
    CylcLogFormatter,
    setup_segregated_log_streams,
)
from cylc.flow.log_level import (
    env_to_verbosity,
    verbosity_to_log_level
)

WORKFLOW_ID_ARG_DOC = ('WORKFLOW', 'Workflow ID')
OPT_WORKFLOW_ID_ARG_DOC = ('[WORKFLOW]', 'Workflow ID')
WORKFLOW_ID_MULTI_ARG_DOC = ('WORKFLOW ...', 'Workflow ID(s)')
WORKFLOW_ID_OR_PATH_ARG_DOC = ('WORKFLOW | PATH', 'Workflow ID or path')
ID_MULTI_ARG_DOC = ('ID ...', 'Workflow/Cycle/Family/Task ID(s)')
FULL_ID_MULTI_ARG_DOC = ('ID ...', 'Cycle/Family/Task ID(s)')

SHORTLINK_TO_ICP_DOCS = "https://bit.ly/3MYHqVh"
DOUBLEDASH = '--'


class OptionSettings():
    """Container for info about a command line option

    Despite some similarities this is not to be confused with
    optparse.Option: This a container for information which may or may
    not be passed to optparse depending on the results of
    cylc.flow.option_parsers(thismodule).combine_options_pair.
    """

    def __init__(
        self,
        argslist: List[str],
        sources: Optional[Set[str]] = None,
        useif: str = '',
        **kwargs
    ):
        """Init function:

        Args:
            arglist: list of arguments for optparse.Option.
            sources: set of CLI scripts which use this option.
            useif: badge for use by Cylc optionparser.
            **kwargs: kwargs for optparse.option.
        """
        self.args: List[str] = argslist
        self.kwargs: Dict[str, Any] = kwargs
        self.sources: Set[str] = sources if sources is not None else set()
        self.useif: str = useif

    def __eq__(self, other):
        """Args and Kwargs, but not other props equal.

        (Also make an exception for kwargs['help'] to allow lists of sources
        prepended to 'help' to be passed through.)
        """
        return (
            (
                {k: v for k, v in self.kwargs.items() if k != 'help'}
                == {k: v for k, v in other.kwargs.items() if k != 'help'}
            )
            and self.args == other.args
        )

    def __and__(self, other):
        """Is there a set intersection between arguments."""
        return list(set(self.args).intersection(set(other.args)))

    def __sub__(self, other):
        """Set difference on args."""
        return list(set(self.args) - set(other.args))

    def _in_list(self, others):
        """CLI arguments for this option found in any of a list of
        other options."""
        return any(self & other for other in others)

    def _update_sources(self, other):
        """Update the sources from this and 1 other OptionSettings object"""
        self.sources = {*self.sources, *other.sources}


ICP_OPTION = OptionSettings(
    ["--initial-cycle-point", "--icp"],
    help=(
        "Set the initial cycle point."
        " Required if not defined in flow.cylc."
        "\nMay be either an absolute point or an offset: See"
        f" {SHORTLINK_TO_ICP_DOCS} (Cylc documentation link)."
    ),
    metavar="CYCLE_POINT or OFFSET",
    action='store',
    dest="icp"
)

AGAINST_SOURCE_OPTION = OptionSettings(
    ['--against-source'],
    help=(
        "Load the workflow configuration from the source directory it was"
        " installed from using any options (e.g. template variables) which"
        " have been set in the installation."
        " This is useful if you want to see how changes made to the workflow"
        " source would affect the installation if reinstalled."
        " Note if this option is used the provided workflow must have been"
        " installed by `cylc install`."
    ),
    dest='against_source',
    action='store_true',
    default=False
)


icp_option = Option(
    *ICP_OPTION.args, **ICP_OPTION.kwargs)  # type: ignore[arg-type]


def format_shell_examples(string):
    """Put comments in the terminal "diminished" colour."""
    return cparse(
        re.sub(
            r'^(\s*(?:\$[^#]+)?)(#.*)$',
            rf'\1<{DIM}>\2</{DIM}>',
            string,
            flags=re.M,
        )
    )


def format_help_headings(string):
    """Put "headings" in bold.

    Where "headings" are lines with no indentation which are followed by a
    colon e.g:

    Examples:
      ...

    """
    return cparse(
        re.sub(
            r'^(\w.*:)$',
            r'<bold>\1</bold>',
            string,
            flags=re.M,
        )
    )


class CylcOption(Option):
    """Optparse option which adds a decrement action."""

    ACTIONS = Option.ACTIONS + ('decrement',)
    STORE_ACTIONS = Option.STORE_ACTIONS + ('decrement',)

    def take_action(self, action, dest, opt, value, values, parser):
        if action == 'decrement':
            setattr(values, dest, values.ensure_value(dest, 0) - 1)
        else:
            Option.take_action(self, action, dest, opt, value, values, parser)


class CylcHelpFormatter(IndentedHelpFormatter):
    def _format(self, text: str) -> str:
        """Format help (usage) text on the fly to handle coloring.

        Help is printed to the terminal before color initialization for general
        command output.

        If coloring is wanted:
          - Add color tags to shell examples
        Else:
          - Strip any hardwired color tags

        """
        if should_use_color(self.parser.values):
            # Add color formatting to examples text.
            text = format_shell_examples(
                format_help_headings(text)
            )
        else:
            # Strip any hardwired formatting
            text = cstrip(text)
        return text

    def format_usage(self, usage):
        return super().format_usage(self._format(usage))

    # If we start using "description" as well as "usage" (also epilog):
    # def format_description(self, description):
    #     return super().format_description(self._format(description))


class CylcOptionParser(OptionParser):

    """Common options for all cylc CLI commands."""

    MULTITASK_USAGE = dedent('''
        This command can operate on multiple tasks. Globs and selectors may
        be used to match active tasks:
            Multiple Tasks:
                # Operate on two tasks
                workflow //cycle-1/task-1 //cycle-2/task-2

            Globs (note: globs should be quoted and only match active tasks):
                # Match any active task "foo" in all cycles
                '//*/foo'

                # Match the tasks "foo-1" and "foo-2"
                '//*/foo-[12]'

            Selectors (note: selectors only match active tasks):
                # match all failed tasks in cycle "1"
                //1:failed

            See `cylc help id` for more details.
    ''')
    MULTIWORKFLOW_USAGE = dedent('''
        This command can operate on multiple workflows. Globs may be used:
            Multiple Workflows:
                # Operate on two workflows
                workflow-1 workflow-2

            Globs (note: globs should be quoted):
                # Match all workflows
                '*'

                # Match the workflows foo-1, foo-2
                'foo-[12]'

            See `cylc help id` for more details.
    ''')

    CAN_BE_USED_MULTIPLE = (
        " This option can be used multiple times on the command line.")

    NOTE_PERSIST_ACROSS_RESTARTS = (
        " NOTE: these settings persist across workflow restarts,"
        " but can be set again on the \"cylc play\""
        " command line if they need to be overridden."
    )

    STD_OPTIONS = [
        OptionSettings(
            ['-q', '--quiet'], help='Decrease verbosity.',
            action='decrement', dest='verbosity', useif='all'),
        OptionSettings(
            ['-v', '--verbose'], help='Increase Verbosity',
            dest='verbosity', action='count',
            default=env_to_verbosity(os.environ), useif='all'),
        OptionSettings(
            ['--debug'], help='Equivalent to -v -v',
            dest='verbosity', action='store_const', const=2, useif='all'),
        OptionSettings(
            ['--no-timestamp'], help='Don\'t timestamp logged messages.',
            action='store_false', dest='log_timestamp',
            default=True, useif='all'),
        OptionSettings(
            ['--color', '--colour'], metavar='WHEN', action='store',
            default='auto', choices=['never', 'auto', 'always'],
            help=(
                "When to use color/bold text in terminal output."
                " Options are 'never', 'auto' and 'always'."
            ),
            useif='color'),
        OptionSettings(
            ['--comms-timeout'], metavar='SEC',
            help=(
                "Set a timeout for network connections"
                " to the running workflow. The default is no timeout."
                " For task messaging connections see"
                " site/user config file documentation."
            ),
            action='store', default=None, dest='comms_timeout', useif='comms'),
        OptionSettings(
            ['-s', '--set'], metavar='NAME=VALUE',
            help=(
                "Set the value of a Jinja2 template variable in the"
                " workflow definition."
                " Values should be valid Python literals so strings"
                " must be quoted"
                " e.g. 'STR=\"string\"', INT=43, BOOL=True."
                + CAN_BE_USED_MULTIPLE
                + NOTE_PERSIST_ACROSS_RESTARTS
            ),
            action='append', default=[], dest='templatevars', useif='jset'
        ),
        OptionSettings(
            ['-z', '--set-list', '--template-list'],
            metavar='NAME=VALUE1,VALUE2,...',
            # NOTE: deliberate non-breaking spaces in help text:
            help=(
                'A more convenient alternative to --set for defining a list'
                ' of strings. E.G.'
                ' "-z FOO=a,b,c" is shorthand for'
                ' "-s FOO=[\'a\',\'b\',\'c\']".'
                ' Commas can be present in values if quoted, e.g.'
                ' "-z FOO=a,\'b,c\'" is shorthand for'
                ' "-s FOO=[\'a\',\'b,c\']".'
                + CAN_BE_USED_MULTIPLE
                + NOTE_PERSIST_ACROSS_RESTARTS
            ),
            action='append', default=[], dest='templatevars_lists',
            useif='jset'
        ),
        OptionSettings(
            ['--set-file'], metavar='FILE',
            help=(
                "Set the value of Jinja2 template variables in the"
                " workflow definition from a file containing NAME=VALUE"
                " pairs (one per line)."
                " As with --set values should be valid Python literals "
                " so strings must be quoted e.g. STR='string'."
                + NOTE_PERSIST_ACROSS_RESTARTS
            ),
            action='store', default=None, dest='templatevars_file',
            useif='jset'
        )
    ]

    def __init__(
        self,
        usage: str,
        argdoc: Optional[List[Tuple[str, str]]] = None,
        comms: bool = False,
        jset: bool = False,
        multitask: bool = False,
        multiworkflow: bool = False,
        auto_add: bool = True,
        color: bool = True,
        segregated_log: bool = False
    ) -> None:
        """
        Args:
            usage: Usage instructions. Typically this will be the __doc__ of
                the script module.
            argdoc: The args for the command, to be inserted into the usage
                instructions. Optional list of tuples of (name, description).
            comms: If True, allow the --comms-timeout option.
            jset: If True, allow the Jinja2 --set option.
            multitask: If True, insert the multitask text into the
                usage instructions.
            multiworkflow: If True, insert the multiworkflow text into the
                usage instructions.
            auto_add: If True, allow the standard options.
            color: If True, allow the --color option.
            segregated_log: If False, write all logging entries to stderr.
                If True, write entries at level < WARNING to stdout and
                entries at level >= WARNING to stderr.
        """
        self.auto_add = auto_add

        if multiworkflow:
            usage += self.MULTIWORKFLOW_USAGE

        if multitask:
            usage += self.MULTITASK_USAGE

        args = ""
        self.n_compulsory_args = 0
        self.n_optional_args = 0
        self.unlimited_args = False
        self.comms = comms
        self.jset = jset
        self.color = color
        # Whether to log messages that are below warning level to stdout
        # instead of stderr:
        self.segregated_log = segregated_log

        if argdoc:
            maxlen = max(len(arg) for arg, _ in argdoc)
            usage += "\n\nArguments:"
            for arg, descr in argdoc:
                if arg.startswith('['):
                    self.n_optional_args += 1
                else:
                    self.n_compulsory_args += 1
                if arg.rstrip(']').endswith('...'):
                    self.unlimited_args = True

                args += arg + " "

                pad = (maxlen - len(arg)) * ' ' + '               '
                usage += "\n   " + arg + pad + descr
            usage = usage.replace('ARGS', args)

        OptionParser.__init__(
            self,
            usage,
            option_class=CylcOption,
            formatter=CylcHelpFormatter()
        )

    def get_std_options(self):
        """Get a data-structure of standard options"""
        opts = []
        for opt in self.STD_OPTIONS:
            if (
                opt.useif == 'all'
                or hasattr(self, opt.useif) and getattr(self, opt.useif)
            ):
                opts.append(opt)
        return opts

    def add_std_options(self):
        """Add standard options if they have not been overridden."""
        for option in self.get_std_options():
            if not any(self.has_option(i) for i in option.args):
                self.add_option(*option.args, **option.kwargs)

    @staticmethod
    def get_cylc_rose_options():
        """Returns a list of option dictionaries if Cylc Rose exists."""
        try:
            __import__('cylc.rose')
        except ImportError:
            return []
        return [
            OptionSettings(
                ["--opt-conf-key", "-O"],
                help=(
                    "Use optional Rose Config Setting"
                    " (If Cylc-Rose is installed)"),
                action="append", default=[], dest="opt_conf_keys",
                sources={'cylc-rose'},
            ),
            OptionSettings(
                ["--define", '-D'],
                help=(
                    "Each of these overrides the `[SECTION]KEY` setting"
                    " in a `rose-suite.conf` file."
                    " Can be used to disable a setting using the syntax"
                    " `--define=[SECTION]!KEY` or"
                    " even `--define=[!SECTION]`."),
                action="append", default=[], dest="defines",
                sources={'cylc-rose'}),
            OptionSettings(
                ["--rose-template-variable", '-S', '--define-suite'],
                help=(
                    "As `--define`, but with an implicit `[SECTION]` for"
                    " workflow variables."),
                action="append", default=[], dest="rose_template_vars",
                sources={'cylc-rose'},
            )
        ]

    def add_cylc_rose_options(self) -> None:
        """Add extra options for cylc-rose plugin if it is installed.

        Now a vestigal interface for get_cylc_rose_options.
        """
        for option in self.get_cylc_rose_options():
            self.add_option(*option.args, **option.kwargs)

    def parse_args(self, api_args, remove_opts=None):
        """Parse options and arguments, overrides OptionParser.parse_args.

        Args:
            api_args (list):
                Command line options if passed via Python as opposed to
                sys.argv
            remove_opts (list):
                List of standard options to remove before parsing.

        """
        if self.auto_add:
            # Add common options after command-specific options.
            self.add_std_options()

        if remove_opts:
            for opt in remove_opts:
                with suppress(ValueError):
                    self.remove_option(opt)

        (options, args) = OptionParser.parse_args(self, api_args)

        if len(args) < self.n_compulsory_args:
            self.error("Wrong number of arguments (too few)")

        elif (
            not self.unlimited_args
            and len(args) > self.n_compulsory_args + self.n_optional_args
        ):
            self.error("Wrong number of arguments (too many)")

        if self.jset and options.templatevars_file:
            options.templatevars_file = os.path.abspath(os.path.expanduser(
                options.templatevars_file)
            )

        cylc.flow.flags.verbosity = options.verbosity

        # Set up stream logging for CLI. Note:
        # 1. On choosing STDERR: Log messages are diagnostics, so STDERR is the
        #    better choice for the logging stream. This allows us to use STDOUT
        #    for verbosity agnostic outputs.
        # 2. Scheduler will remove this handler when it becomes a daemon.
        LOG.setLevel(verbosity_to_log_level(options.verbosity))
        # Remove NullHandler before add the StreamHandler

        while LOG.handlers:
            LOG.handlers[0].close()
            LOG.removeHandler(LOG.handlers[0])
        log_handler = logging.StreamHandler(sys.stderr)
        log_handler.setFormatter(CylcLogFormatter(
            timestamp=options.log_timestamp,
            dev_info=(options.verbosity > 2)
        ))
        LOG.addHandler(log_handler)

        if self.segregated_log:
            setup_segregated_log_streams(LOG, log_handler)

        return (options, args)

    @staticmethod
    def optional(arg: Tuple[str, str]) -> Tuple[str, str]:
        """Make an argdoc tuple display as an optional arg with
        square brackets."""
        name, doc = arg
        return (f'[{name}]', doc)


class Options:
    """Wrapper to allow Python API access to optparse CLI functionality.

    Example:
        Create an optparse parser as normal:
        >>> import optparse
        >>> parser = optparse.OptionParser()
        >>> _ = parser.add_option('-a', default=1)
        >>> _ = parser.add_option('-b', default=2)

        Create an Options object from the parser:
        >>> PythonOptions = Options(parser, overrides={'c': 3})

        "Parse" options via Python API:
        >>> opts = PythonOptions(a=4)

        Access options as normal:
        >>> opts.a
        4
        >>> opts.b
        2
        >>> opts.c
        3

        Optparse allows you to create new options on the fly:
        >>> opts.d = 5
        >>> opts.d
        5

        But you can't create new options at initiation, this gives us basic
        input validation:
        >>> PythonOptions(e=6)
        Traceback (most recent call last):
        ValueError: e

        You can reuse the object multiple times
        >>> opts2 = PythonOptions(a=2)
        >>> id(opts) == id(opts2)
        False

    """

    def __init__(
        self, parser: OptionParser, overrides: Optional[Dict[str, Any]] = None
    ) -> None:
        if overrides is None:
            overrides = {}
        if isinstance(parser, CylcOptionParser) and parser.auto_add:
            parser.add_std_options()
        self.defaults = {**parser.defaults, **overrides}

    def __call__(self, **kwargs) -> Values:
        opts = Values(self.defaults)
        for key, value in kwargs.items():
            if not hasattr(opts, key):
                raise ValueError(key)
            setattr(opts, key, value)

        return opts


def appendif(list_, item):
    """Avoid duplicating items in output list"""
    if item not in list_:
        list_.append(item)
    return list_


def combine_options_pair(first_list, second_list):
    """Combine two option lists recording where each came from.

    Scenarios:
        - Arguments are identical - return this argument.
        - Arguments are not identical but have some common label strings,
          i.e. both arguments can be invoked using `-f`.
          - If there are non-shared label strings strip the shared ones.
          - Otherwise raise an error.
          E.g: If `command-A` has an option `-f` or `--file` and
          `command-B has an option `-f` or `--fortran`` then
          `command-A+B` will have options `--fortran` and `--file` but _not_
          `-f`, which would be confusing.
        - Arguments only apply to a single component of the compound CLI
          script.

    """
    output = []
    if not first_list:
        output = second_list
    elif not second_list:
        output = first_list
    else:
        for first, second in product(first_list, second_list):
            # Two options are identical in both args and kwargs:
            if first == second:
                first._update_sources(second)
                output = appendif(output, first)

            # If any of the argument names identical we must remove
            # overlapping names (if we can)
            # e.g. [-a, --aleph], [-a, --alpha-centuri] -> keep both options
            # but neither should have the `-a` short version:
            elif (
                first != second
                and first & second
            ):
                # if any of the args are different:

                if first.args == second.args:
                    raise Exception(
                        f'Clashing Options \n{first.args}\n{second.args}')
                else:
                    first_args = first - second
                    second.args = second - first
                    first.args = first_args
                    output = appendif(output, first)
                    output = appendif(output, second)
            else:
                # Neither option appears in the other list, so it can be
                # appended:
                if not first._in_list(second_list):
                    output = appendif(output, first)
                if not second._in_list(first_list):
                    output = appendif(output, second)

    return output


def add_sources_to_helps(options, modify=None):
    """Prettify format of list of CLI commands this option applies to
    and prepend that list to the start of help.

    Arguments:
        Options:
            Options dicts to modify help upon.
        modify:
            Dict of items to substitute: Intended to allow one
            to replace cylc-rose with the names of the sub-commands
            cylc rose options apply to.
    """
    modify = {} if modify is None else modify
    cformat = cparse if should_use_color(options) else cstrip
    for option in options:
        if hasattr(option, 'sources'):
            sources = list(option.sources)
            for match, sub in modify.items():
                if match in option.sources:
                    sources.append(sub)
                    sources.remove(match)

            option.kwargs['help'] = cformat(
                f'<cyan>[{", ".join(sources)}]</cyan>'
                f' {option.kwargs["help"]}'
            )
    return options


def combine_options(*args, modify=None):
    """Combine a list of argument dicts.

    Ordering should be irrelevant because combine_options_pair should
    be commutative, and the overall order of args is not relevant.
    """
    list_ = list(args)
    output = list_[0]
    for arg in list_[1:]:
        output = combine_options_pair(arg, output)

    return add_sources_to_helps(output, modify)


def cleanup_sysargv(
    script_name: str,
    workflow_id: str,
    options: 'Values',
    compound_script_opts: Iterable['OptionSettings'],
    script_opts: Iterable['OptionSettings'],
    source: str,
) -> None:
    """Remove unwanted options from sys.argv

    Some cylc scripts (notably Cylc Play when it is re-invoked on a scheduler
    server) require the correct content in sys.argv: This function
    subtracts the unwanted options from sys.argv.

    Args:
        script_name:
            Name of the target script. For example if we are
            using this for the play step of cylc vip then this
            will be "play".
        workflow_id:
        options:
            Actual options provided to the compound script.
        compound_script_options:
            Options available in compound script.
        script_options:
            Options available in target script.
        source:
            Source directory.
    """
    # Organize Options by dest.
    script_opts_by_dest = {
        x.kwargs.get('dest', x.args[0].strip(DOUBLEDASH)): x
        for x in script_opts
    }
    compound_opts_by_dest = {
        x.kwargs.get('dest', x.args[0].strip(DOUBLEDASH)): x
        for x in compound_script_opts
    }

    # Get a list of unwanted args:
    unwanted_compound: List[str] = []
    unwanted_simple: List[str] = []
    for unwanted_dest in set(options.__dict__) - set(script_opts_by_dest):
        for unwanted_arg in compound_opts_by_dest[unwanted_dest].args:
            if (
                compound_opts_by_dest[unwanted_dest].kwargs.get('action', None)
                in ['store_true', 'store_false']
            ):
                unwanted_simple.append(unwanted_arg)
            else:
                unwanted_compound.append(unwanted_arg)

    new_args = filter_sysargv(sys.argv, unwanted_simple, unwanted_compound)

    # replace compound script name:
    new_args[1] = script_name

    # replace source path with workflow ID.
    if str(source) in new_args:
        new_args.remove(str(source))
    if workflow_id not in new_args:
        new_args.append(workflow_id)

    sys.argv = new_args


def filter_sysargv(
    sysargs, unwanted_simple: List, unwanted_compound: List
) -> List:
    """Create a copy of sys.argv without unwanted arguments:

    Cases:
        >>> this = filter_sysargv
        >>> this(['--foo', 'expects-a-value', '--bar'], [], ['--foo'])
        ['--bar']
        >>> this(['--foo=expects-a-value', '--bar'], [], ['--foo'])
        ['--bar']
        >>> this(['--foo', '--bar'], ['--foo'], [])
        ['--bar']
    """
    pop_next: bool = False
    new_args: List = []
    for this_arg in sysargs:
        parts = this_arg.split('=', 1)
        if pop_next:
            pop_next = False
            continue
        elif parts[0] in unwanted_compound:
            # Case --foo=value or --foo value
            if len(parts) == 1:
                # --foo value
                pop_next = True
            continue
        elif parts[0] in unwanted_simple:
            # Case --foo does not expect a value:
            continue
        else:
            new_args.append(this_arg)
    return new_args


def log_subcommand(*args):
    """Log a command run as part of a sequence.

    Example:
        >>> log_subcommand('ruin', 'my_workflow')
        \x1b[1m\x1b[36m$ cylc ruin my_workflow\x1b[0m\x1b[1m\x1b[0m\n
    """
    # Args might be posixpath or similar.
    args = [str(a) for a in args]
    print(cparse(
        f'<b><cyan>$ cylc {" ".join(args)}</cyan></b>'
    ))<|MERGE_RESOLUTION|>--- conflicted
+++ resolved
@@ -28,20 +28,13 @@
 import re
 import sys
 from textwrap import dedent
-from typing import Any, Dict, Iterable, Optional, List, Tuple
+from typing import Any, Dict, Iterable, Optional, List, Set, Tuple
 
 from ansimarkup import (
     parse as cparse,
     strip as cstrip
 )
 
-<<<<<<< HEAD
-import sys
-from textwrap import dedent
-from typing import Any, Dict, Iterable, Optional, List, Set, Tuple, Union
-
-=======
->>>>>>> a5e598bb
 from cylc.flow import LOG
 from cylc.flow.terminal import should_use_color, DIM
 import cylc.flow.flags
