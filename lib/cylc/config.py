--- conflicted
+++ resolved
@@ -754,60 +754,6 @@
 
         print_tree( tree, padding=padding, use_unicode=pretty )
 
-<<<<<<< HEAD
-        for task in tasks:
-            if filter:
-                if not re.search( filter, task ):
-                    continue
-            # print task title
-            ###title = self['runtime'][task]['title']
-            ###dlines = re.split( '\n', title )
-            ###dline1 = dlines[0]
-            ###if len(dlines) > 1:
-            ###   dline1 += '...'
-            ###print task + padding[ len(task): ] + dline1
-            print task
-
-    def print_inheritance_tree( self, filter=None, labels=None, pretty=False, multi=False ):
-        # determine padding for alignment of task titles
-        if multi:
-            ancestors = self.runtime['linearized ancestors']
-            family_tree = self.family_tree
-        else:
-            ancestors = self.runtime['first-parent ancestors']
-            family_tree = self.single_family_tree
-
-        if filter:
-            trt = {}
-            ft = {}
-            fh = {}
-            for item in ancestors:
-                if item not in self.task_runtimes:
-                    continue
-                if not re.search( filter, item ):
-                    continue
-                fh[item] = ancestors[item]
-            self.define_inheritance_tree( ft, fh )
-            self.prune_inheritance_tree( ft, trt )
-        else:
-            fh = ancestors
-            ft = family_tree
-
-        maxlen = 0
-        for rt in fh:
-            items = copy(fh[rt])
-            items.reverse()
-            for i in range(len(items)):
-                tmp = 2*i + 1 + len(items[i])
-                if i == 0:
-                    tmp -= 1
-                if tmp > maxlen:
-                    maxlen = tmp
-        padding = (maxlen+1) * ' '
-        print_tree( ft, padding=padding, unicode=pretty, labels=labels )
-=======
->>>>>>> c0b0a6a9
-
     def process_directories(self):
         # Environment variable interpolation in directory paths.
         os.environ['CYLC_SUITE_REG_NAME'] = self.suite
