--- conflicted
+++ resolved
@@ -186,13 +186,10 @@
         self.cyclers = []
         self.taskdefs = OrderedDict()
         self.validation = validation
-<<<<<<< HEAD
         self.override = override
         self.is_restart = is_restart
-=======
         self.first_graph = True
         self.clock_offsets = {}
->>>>>>> 7d93450b
 
         self.async_oneoff_edges = []
         self.async_oneoff_tasks = []
