--- conflicted
+++ resolved
@@ -520,16 +520,26 @@
             raise TaskNotFoundError, "No matching tasks found: " + name
         task_ids = [ TaskID.get(i, point_string) for i in matches ]
 
-<<<<<<< HEAD
-        point = get_point(tag).standardise()
-=======
-        point = get_point(point_string)
->>>>>>> 0d31f54b
+        try:
+            point = get_point(point_string).standardise()
+        except PointParsingError as exc:
+            self.log.critical(
+                "%s: invalid cycle point for inserted task (%s)" % (
+                    point_string, exc)
+            )
+            return
+
         if stop_string is None:
             stop_point = None
         else:
-            stop_point = get_point(stop_string).standardise()
-        
+            try:
+                stop_point = get_point(stop_string).standardise()
+            except PointParsingError as exc:
+                self.log.critical(
+                    "%s: invalid stop cycle point for inserted task (%s)" % (
+                        stop_string, exc)
+                )
+                return
 
         for task_id in task_ids:
             name, task_point_string = TaskID.split( task_id )
