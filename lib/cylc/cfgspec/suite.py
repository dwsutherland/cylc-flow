#!/usr/bin/env python

#C: THIS FILE IS PART OF THE CYLC SUITE ENGINE.
#C: Copyright (C) 2008-2014 Hilary Oliver, NIWA
#C:
#C: This program is free software: you can redistribute it and/or modify
#C: it under the terms of the GNU General Public License as published by
#C: the Free Software Foundation, either version 3 of the License, or
#C: (at your option) any later version.
#C:
#C: This program is distributed in the hope that it will be useful,
#C: but WITHOUT ANY WARRANTY; without even the implied warranty of
#C: MERCHANTABILITY or FITNESS FOR A PARTICULAR PURPOSE.  See the
#C: GNU General Public License for more details.
#C:
#C: You should have received a copy of the GNU General Public License
#C: along with this program.  If not, see <http://www.gnu.org/licenses/>.

import re

from parsec.validate import validator as vdr
from parsec.validate import (
    coercers, _strip_and_unquote, _strip_and_unquote_list, _expand_list,
    IllegalValueError
)
from parsec.upgrade import upgrader, converter
from parsec.fileparse import parse
from parsec.config import config
from isodatetime.dumpers import TimePointDumper
from isodatetime.data import Calendar, TimePoint
from isodatetime.parsers import TimePointParser, TimeIntervalParser

"Define all legal items and values for cylc suite definition files."

interval_parser = TimeIntervalParser()

def _coerce_cycleinterval( value, keys, args ):
    """Coerce value to a cycle interval."""
    value = _strip_and_unquote( keys, value )
    if value.isdigit():
        # Old runahead limit format.
        return value
    parser = TimeIntervalParser()
    try:
        parser.parse(value)
    except ValueError:
        raise IllegalValueError("interval", keys, value)
    return value

def _coerce_cycletime( value, keys, args ):
    """Coerce value to a cycle point."""
    value = _strip_and_unquote( keys, value )
    if re.match(r"\d+$", value):
        # Old date-time cycle point format, or integer format.
        return value
    if value.startswith("-") or value.startswith("+"):
        # We don't know the value given for num expanded year digits...
        for i in range(1, 101):
            parser = TimePointParser(num_expanded_year_digits=i)
            try:
                parser.parse(value)
            except ValueError:
                continue
            return value
        raise IllegalValueError("cycle point", keys, value)
    parser = TimePointParser()
    try:
        parser.parse(value)
    except ValueError:
        raise IllegalValueError("cycle point", keys, value)
    return value


def _coerce_cycletime_format( value, keys, args ):
    """Coerce value to a cycle point format (either CCYYMM... or %Y%m...)."""
    value = _strip_and_unquote( keys, value )
    test_timepoint = TimePoint(year=2001, month_of_year=3, day_of_month=1,
                               hour_of_day=4, minute_of_hour=30,
                               second_of_minute=54)
    if "/" in value or ":" in value:
        raise IllegalValueError("cycle point format", keys, value)
    if "%" in value:
        try:
            TimePointDumper().strftime(test_timepoint, value)
        except ValueError:
            raise IllegalValueError("cycle point format", keys, value)
        return value
    if "X" in value:
        for i in range(1, 101):
            dumper = TimePointDumper(num_expanded_year_digits=i)
            try:
                dumper.dump(test_timepoint, value)
            except ValueError:
                continue
            return value
        raise IllegalValueError("cycle point format", keys, value)
    dumper = TimePointDumper()
    try:
        dumper.dump(test_timepoint, value)
    except ValueError:
        raise IllegalValueError("cycle point format", keys, value)
    return value


def _coerce_cycletime_time_zone( value, keys, args ):
    """Coerce value to a cycle point time zone format - Z, +13, -0800..."""
    value = _strip_and_unquote( keys, value )
    test_timepoint = TimePoint(year=2001, month_of_year=3, day_of_month=1,
                               hour_of_day=4, minute_of_hour=30,
                               second_of_minute=54)
    dumper = TimePointDumper()
    test_timepoint_string = dumper.dump(test_timepoint, "CCYYMMDDThhmmss")
    test_timepoint_string += value
    parser = TimePointParser(allow_only_basic=True)
    try:
        parser.parse(test_timepoint_string)
    except ValueError:
        raise IllegalValueError("cycle point time zone format", keys, value)
    return value


def _coerce_interval( value, keys, args, back_comp_unit_factor=1 ):
    """Coerce an ISO 8601 interval (or number: back-comp) into seconds."""
    value = _strip_and_unquote( keys, value )
    try:
        return float(value) * back_comp_unit_factor
    except (TypeError, ValueError):
        pass
    try:
        interval = interval_parser.parse(value)
    except ValueError:
        raise IllegalValueError("ISO 8601 interval", keys, value)
    days, seconds = interval.get_days_and_seconds()
    seconds += days * Calendar.default().SECONDS_IN_DAY
    return seconds


def _coerce_interval_list( value, keys, args, back_comp_unit_factor=1 ):
    """Coerce a list of intervals (or numbers: back-comp) into seconds."""
    values_list = _strip_and_unquote_list( keys, value )
    type_converter = (
        lambda v: _coerce_interval(
            v, keys, args,
            back_comp_unit_factor=back_comp_unit_factor
        )
    )
    seconds_list = _expand_list( values_list, keys, type_converter, True )
    return seconds_list


coercers['cycletime'] = _coerce_cycletime
coercers['cycletime_format'] = _coerce_cycletime_format
coercers['cycletime_time_zone'] = _coerce_cycletime_time_zone
coercers['cycleinterval'] = _coerce_cycleinterval
coercers['interval'] = _coerce_interval
coercers['interval_minutes'] = lambda *a: _coerce_interval(
    *a, back_comp_unit_factor=60)
coercers['interval_seconds'] = _coerce_interval
coercers['interval_list'] = _coerce_interval_list
coercers['interval_minutes_list'] = lambda *a: _coerce_interval_list(
    *a, back_comp_unit_factor=60)
coercers['interval_seconds_list'] = _coerce_interval_list


SPEC = {
    'title'                                   : vdr( vtype='string', default="" ),
    'description'                             : vdr( vtype='string', default="" ),
    'cylc' : {
        'UTC mode'                            : vdr( vtype='boolean', default=False),
        'cycle point format'                  : vdr( vtype='cycletime_format', default=None),
        'cycle point num expanded year digits': vdr( vtype='integer', default=0),
        'cycle point time zone'               : vdr( vtype='cycletime_time_zone', default=None),
        'required run mode'                   : vdr( vtype='string', options=['live','dummy','simulation'] ),
        'force run mode'                      : vdr( vtype='string', options=['live','dummy','simulation'] ),
        'abort if any task fails'             : vdr( vtype='boolean', default=False ),
        'log resolved dependencies'           : vdr( vtype='boolean', default=False ),
        'job submission' : {
            'batch size'                      : vdr( vtype='integer', vmin=1, default=10 ),
            'delay between batches'           : vdr( vtype='interval_seconds', vmin=0, default=0 ),
            },
        'event handler submission' : {
            'batch size'                      : vdr( vtype='integer', vmin=1, default=10 ),
            'delay between batches'           : vdr( vtype='interval_seconds', vmin=0, default=0  ),
            },
        'poll and kill command submission' : {
            'batch size'                      : vdr( vtype='integer', vmin=1, default=10 ),
            'delay between batches'           : vdr( vtype='integer', vmin=0, default=0  ),
            },
        'lockserver' : {
            'enable'                          : vdr( vtype='boolean', default=False ),
            'simultaneous instances'          : vdr( vtype='boolean', default=False ),
            },
        'environment' : {
            '__MANY__'                        : vdr( vtype='string' ),
            },
        'event hooks' : {
            'startup handler'                 : vdr( vtype='string_list', default=[] ),
            'timeout handler'                 : vdr( vtype='string_list', default=[] ),
            'shutdown handler'                : vdr( vtype='string_list', default=[] ),
            'timeout'                         : vdr( vtype='interval_minutes'  ),
            'reset timer'                     : vdr( vtype='boolean', default=True ),
            'abort if startup handler fails'  : vdr( vtype='boolean', default=False ),
            'abort if shutdown handler fails' : vdr( vtype='boolean', default=False ),
            'abort if timeout handler fails'  : vdr( vtype='boolean', default=False ),
            'abort on timeout'                : vdr( vtype='boolean', default=False ),
            },
        'simulation mode' : {
            'disable suite event hooks'       : vdr( vtype='boolean', default=True ),
            },
        'dummy mode' : {
            'disable suite event hooks'       : vdr( vtype='boolean', default=True ),
            },
        'reference test' : {
            'suite shutdown event handler'    : vdr( vtype='string', default='cylc hook check-triggering' ),
            'required run mode'               : vdr( vtype='string', options=[ 'live','simulation','dummy'] ),
            'allow task failures'             : vdr( vtype='boolean', default=False ),
            'expected task failures'          : vdr( vtype='string_list', default=[] ),
            'live mode suite timeout'         : vdr( vtype='interval_minutes', default=60 ),
            'dummy mode suite timeout'        : vdr( vtype='interval_minutes', default=60 ),
            'simulation mode suite timeout'   : vdr( vtype='interval_minutes', default=60 ),
            },
        },
    'scheduling' : {
        'initial cycle point'                 : vdr(vtype='cycletime'),
        'final cycle point'                   : vdr(vtype='cycletime'),
<<<<<<< HEAD
        'cycling mode'                             : vdr(vtype='string', default="gregorian", options=["360day","gregorian","integer"] ),
        'runahead limit'                      : vdr(vtype='cycleinterval' ),
        'max active cycle points'             : vdr(vtype='integer', default=3),
=======
        'cycling mode'                        : vdr(vtype='string', default=Calendar.MODE_GREGORIAN, options=Calendar.MODES.keys() + ["integer"] ),
        'runahead factor'                     : vdr(vtype='integer', default=2 ),
>>>>>>> 85129c2b
        'queues' : {
            'default' : {
                'limit'                       : vdr( vtype='integer', default=0),
                },
            '__MANY__' : {
                'limit'                       : vdr(vtype='integer', default=0 ),
                'members'                     : vdr(vtype='string_list', default=[]),
                },
            },
        'special tasks' : {
            'clock-triggered'                 : vdr(vtype='string_list', default=[]),
            'sequential'                      : vdr(vtype='string_list', default=[]),
            'start-up'                        : vdr(vtype='string_list', default=[]),
            'cold-start'                      : vdr(vtype='string_list', default=[]),
            'exclude at start-up'             : vdr(vtype='string_list', default=[]),
            'include at start-up'             : vdr(vtype='string_list', default=[]),
            },
        'dependencies' : {
            'graph'                           : vdr( vtype='string'),
            '__MANY__' :
            {
                'graph'                       : vdr( vtype='string'),
                },
            },
        },
    'runtime' : {
        '__MANY__' : {
            'inherit'                         : vdr( vtype='string_list', default=[] ),
            'title'                           : vdr( vtype='string', default="" ),
            'description'                     : vdr( vtype='string', default="" ),
            'initial scripting'               : vdr( vtype='string' ),
            'environment scripting'           : vdr( vtype='string' ),
            'pre-command scripting'           : vdr( vtype='string' ),
            'command scripting'               : vdr( vtype='string', default='echo Default command scripting; sleep $(cylc rnd 1 16)'),
            'post-command scripting'          : vdr( vtype='string' ),
            'retry delays'                    : vdr( vtype='interval_minutes_list', default=[] ),
            'manual completion'               : vdr( vtype='boolean', default=False ),
            'extra log files'                 : vdr( vtype='string_list', default=[] ),
            'enable resurrection'             : vdr( vtype='boolean', default=False ),
            'work sub-directory'              : vdr( vtype='string', default='$CYLC_TASK_ID' ),
            'submission polling intervals'    : vdr( vtype='interval_minutes_list', default=[] ),
            'execution polling intervals'     : vdr( vtype='interval_minutes_list', default=[] ),
            'environment filter' : {
                'include'                     : vdr( vtype='string_list' ),
                'exclude'                     : vdr( vtype='string_list' ),
            },
            'simulation mode' :  {
                'run time range'              : vdr( vtype='interval_seconds_list', default=[1, 16]),
                'simulate failure'            : vdr( vtype='boolean', default=False ),
                'disable task event hooks'    : vdr( vtype='boolean', default=True ),
                'disable retries'             : vdr( vtype='boolean', default=True ),
                },
            'dummy mode' : {
                'command scripting'              : vdr( vtype='string', default='echo Dummy command scripting; sleep $(cylc rnd 1 16)'),
                'disable pre-command scripting'  : vdr( vtype='boolean', default=True ),
                'disable post-command scripting' : vdr( vtype='boolean', default=True ),
                'disable task event hooks'       : vdr( vtype='boolean', default=True ),
                'disable retries'                : vdr( vtype='boolean', default=True ),
                },
            'job submission' : {
                'method'                      : vdr( vtype='string', default='background' ),
                'command template'            : vdr( vtype='string' ),
                'shell'                       : vdr( vtype='string',  default='/bin/bash' ),
                'retry delays'                : vdr( vtype='interval_minutes_list', default=[] ),
                },
            'remote' : {
                'host'                        : vdr( vtype='string' ),
                'owner'                       : vdr( vtype='string' ),
                'suite definition directory'  : vdr( vtype='string' ),
                },
            'event hooks' : {
                'submitted handler'           : vdr( vtype='string_list', default=[] ),
                'started handler'             : vdr( vtype='string_list', default=[] ),
                'succeeded handler'           : vdr( vtype='string_list', default=[] ),
                'failed handler'              : vdr( vtype='string_list', default=[] ),
                'submission failed handler'   : vdr( vtype='string_list', default=[] ),
                'warning handler'             : vdr( vtype='string_list', default=[] ),
                'retry handler'               : vdr( vtype='string_list', default=[] ),
                'submission retry handler'    : vdr( vtype='string_list', default=[] ),
                'submission timeout handler'  : vdr( vtype='string_list', default=[] ),
                'submission timeout'          : vdr( vtype='interval_minutes' ),
                'execution timeout handler'   : vdr( vtype='string_list', default=[] ),
                'execution timeout'           : vdr( vtype='interval_minutes'),
                'reset timer'                 : vdr( vtype='boolean', default=False ),
                },
            'suite state polling' : {
                'user'                        : vdr( vtype='string' ),
                'host'                        : vdr( vtype='string' ),
                'interval'                    : vdr( vtype='interval_seconds' ),
                'max-polls'                   : vdr( vtype='integer' ),
                'run-dir'                     : vdr( vtype='string' ),
                'verbose mode'                : vdr( vtype='boolean' ),
                },
            'environment' : {
                '__MANY__'                    : vdr( vtype='string' ),
                },
            'directives' : {
                '__MANY__'                    : vdr( vtype='string' ),
                },
            'outputs' : {
                '__MANY__'                    : vdr( vtype='string' ),
                },
            },
        },
    'visualization' : {
        'initial cycle point'                  : vdr( vtype='cycletime' ),
        'final cycle point'                    : vdr( vtype='cycletime' ),
        'collapsed families'                  : vdr( vtype='string_list', default=[] ),
        'use node color for edges'            : vdr( vtype='boolean', default=True ),
        'use node color for labels'           : vdr( vtype='boolean', default=False ),
        'default node attributes'             : vdr( vtype='string_list', default=['style=unfilled', 'color=black', 'shape=box']),
        'default edge attributes'             : vdr( vtype='string_list', default=['color=black']),
        'enable live graph movie'             : vdr( vtype='boolean', default=False ),
        'node groups' : {
            '__MANY__'                        : vdr( vtype='string_list', default=[] ),
            },
        'node attributes' : {
            '__MANY__'                        : vdr( vtype='string_list', default=[] ),
            },
        },
    }

def upg( cfg, descr ):
    u = upgrader( cfg, descr )
    u.deprecate( '5.2.0', ['cylc','event handler execution'], ['cylc','event handler submission'] )
    # TODO - should abort if obsoleted items are encountered
    u.obsolete( '5.4.7', ['scheduling','special tasks','explicit restart outputs'] )
    u.obsolete( '5.4.11', ['cylc', 'accelerated clock'] )
    # TODO - replace ISO version here:
    u.obsolete( '6.0.0', ['visualization', 'runtime graph'] )
    u.obsolete( '6.0.0', ['development'] )
    u.deprecate(
        '6.0.0',
        ['scheduling', 'initial cycle time'], ['scheduling', 'initial cycle point'],
        converter( lambda x: x, 'changed naming to reflect non-date-time cycling' )
    )
    u.deprecate(
        '6.0.0',
        ['scheduling', 'final cycle time'], ['scheduling', 'final cycle point'],
        converter( lambda x: x, 'changed naming to reflect non-date-time cycling' )
    )
    u.deprecate(
        '6.0.0',
        ['visualization', 'initial cycle time'], ['visualization', 'initial cycle point'],
        converter( lambda x: x, 'changed naming to reflect non-date-time cycling' )
    )
    u.deprecate(
        '6.0.0',
        ['visualization', 'final cycle time'], ['visualization', 'final cycle point'],
        converter( lambda x: x, 'changed naming to reflect non-date-time cycling' )
    )
    u.obsolete( '6.0.0', ['scheduling', 'dependencies', '__MANY__', 'daemon'] )
    u.upgrade()

class sconfig( config ):
    pass


suitecfg = None
cfpath = None


def get_suitecfg( fpath, force=False, tvars=[], tvars_file=None, write_proc=False ):
    global suitecfg, cfpath
    if not suitecfg or fpath != cfpath or force:
        cfpath = fpath
        # TODO - write_proc should be in loadcfg
        suitecfg = sconfig( SPEC, upg, tvars=tvars, tvars_file=tvars_file, write_proc=write_proc )
        suitecfg.loadcfg( fpath, "suite definition", strict=True )
        return suitecfg<|MERGE_RESOLUTION|>--- conflicted
+++ resolved
@@ -223,14 +223,9 @@
     'scheduling' : {
         'initial cycle point'                 : vdr(vtype='cycletime'),
         'final cycle point'                   : vdr(vtype='cycletime'),
-<<<<<<< HEAD
-        'cycling mode'                             : vdr(vtype='string', default="gregorian", options=["360day","gregorian","integer"] ),
+        'cycling mode'                        : vdr(vtype='string', default=Calendar.MODE_GREGORIAN, options=Calendar.MODES.keys() + ["integer"] ),
         'runahead limit'                      : vdr(vtype='cycleinterval' ),
         'max active cycle points'             : vdr(vtype='integer', default=3),
-=======
-        'cycling mode'                        : vdr(vtype='string', default=Calendar.MODE_GREGORIAN, options=Calendar.MODES.keys() + ["integer"] ),
-        'runahead factor'                     : vdr(vtype='integer', default=2 ),
->>>>>>> 85129c2b
         'queues' : {
             'default' : {
                 'limit'                       : vdr( vtype='integer', default=0),
