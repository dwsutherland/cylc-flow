#!/usr/bin/env python

#C: THIS FILE IS PART OF THE CYLC SUITE ENGINE.
#C: Copyright (C) 2008-2014 Hilary Oliver, NIWA
#C:
#C: This program is free software: you can redistribute it and/or modify
#C: it under the terms of the GNU General Public License as published by
#C: the Free Software Foundation, either version 3 of the License, or
#C: (at your option) any later version.
#C:
#C: This program is distributed in the hope that it will be useful,
#C: but WITHOUT ANY WARRANTY; without even the implied warranty of
#C: MERCHANTABILITY or FITNESS FOR A PARTICULAR PURPOSE.  See the
#C: GNU General Public License for more details.
#C:
#C: You should have received a copy of the GNU General Public License
#C: along with this program.  If not, see <http://www.gnu.org/licenses/>.

import re

from parsec.validate import validator as vdr
from parsec.validate import (
    coercers, _strip_and_unquote, _strip_and_unquote_list, _expand_list,
    IllegalValueError
)
from parsec.upgrade import upgrader, converter
from parsec.fileparse import parse
from parsec.config import config
from isodatetime.dumpers import TimePointDumper
from isodatetime.data import Calendar, TimePoint
from isodatetime.parsers import TimePointParser, TimeIntervalParser

"Define all legal items and values for cylc suite definition files."

interval_parser = TimeIntervalParser()

def _coerce_cycleinterval( value, keys, args ):
    """Coerce value to a cycle interval."""
    value = _strip_and_unquote( keys, value )
    if value.isdigit():
        # Old runahead limit format.
        return value
    parser = TimeIntervalParser()
    try:
        parser.parse(value)
    except ValueError:
        raise IllegalValueError("interval", keys, value)
    return value

def _coerce_cycletime( value, keys, args ):
    """Coerce value to a cycle point."""
    value = _strip_and_unquote( keys, value )
    if re.match(r"\d+$", value):
        # Old date-time cycle point format, or integer format.
        return value
    if value.startswith("-") or value.startswith("+"):
        # We don't know the value given for num expanded year digits...
        for i in range(1, 101):
            parser = TimePointParser(num_expanded_year_digits=i)
            try:
                parser.parse(value)
            except ValueError:
                continue
            return value
        raise IllegalValueError("cycle point", keys, value)
    parser = TimePointParser()
    try:
        parser.parse(value)
    except ValueError:
        raise IllegalValueError("cycle point", keys, value)
    return value


def _coerce_cycletime_format( value, keys, args ):
    """Coerce value to a cycle point format (either CCYYMM... or %Y%m...)."""
    value = _strip_and_unquote( keys, value )
    test_timepoint = TimePoint(year=2001, month_of_year=3, day_of_month=1,
                               hour_of_day=4, minute_of_hour=30,
                               second_of_minute=54)
    if "/" in value or ":" in value:
        raise IllegalValueError("cycle point format", keys, value)
    if "%" in value:
        try:
            TimePointDumper().strftime(test_timepoint, value)
        except ValueError:
            raise IllegalValueError("cycle point format", keys, value)
        return value
    if "X" in value:
        for i in range(1, 101):
            dumper = TimePointDumper(num_expanded_year_digits=i)
            try:
                dumper.dump(test_timepoint, value)
            except ValueError:
                continue
            return value
        raise IllegalValueError("cycle point format", keys, value)
    dumper = TimePointDumper()
    try:
        dumper.dump(test_timepoint, value)
    except ValueError:
        raise IllegalValueError("cycle point format", keys, value)
    return value


def _coerce_cycletime_time_zone( value, keys, args ):
    """Coerce value to a cycle point time zone format - Z, +13, -0800..."""
    value = _strip_and_unquote( keys, value )
    test_timepoint = TimePoint(year=2001, month_of_year=3, day_of_month=1,
                               hour_of_day=4, minute_of_hour=30,
                               second_of_minute=54)
    dumper = TimePointDumper()
    test_timepoint_string = dumper.dump(test_timepoint, "CCYYMMDDThhmmss")
    test_timepoint_string += value
    parser = TimePointParser(allow_only_basic=True)
    try:
        parser.parse(test_timepoint_string)
    except ValueError:
        raise IllegalValueError("cycle point time zone format", keys, value)
    return value


def _coerce_interval( value, keys, args, back_comp_unit_factor=1 ):
    """Coerce an ISO 8601 interval (or number: back-comp) into seconds."""
    value = _strip_and_unquote( keys, value )
    try:
        return float(value) * back_comp_unit_factor
    except (TypeError, ValueError):
        pass
    try:
        interval = interval_parser.parse(value)
    except ValueError:
        raise IllegalValueError("ISO 8601 interval", keys, value)
    days, seconds = interval.get_days_and_seconds()
    seconds += days * Calendar.default().SECONDS_IN_DAY
    return seconds


def _coerce_interval_list( value, keys, args, back_comp_unit_factor=1 ):
    """Coerce a list of intervals (or numbers: back-comp) into seconds."""
    values_list = _strip_and_unquote_list( keys, value )
    type_converter = (
        lambda v: _coerce_interval(
            v, keys, args,
            back_comp_unit_factor=back_comp_unit_factor
        )
    )
    seconds_list = _expand_list( values_list, keys, type_converter, True )
    return seconds_list


coercers['cycletime'] = _coerce_cycletime
coercers['cycletime_format'] = _coerce_cycletime_format
coercers['cycletime_time_zone'] = _coerce_cycletime_time_zone
coercers['cycleinterval'] = _coerce_cycleinterval
coercers['interval'] = _coerce_interval
coercers['interval_minutes'] = lambda *a: _coerce_interval(
    *a, back_comp_unit_factor=60)
coercers['interval_seconds'] = _coerce_interval
coercers['interval_list'] = _coerce_interval_list
coercers['interval_minutes_list'] = lambda *a: _coerce_interval_list(
    *a, back_comp_unit_factor=60)
coercers['interval_seconds_list'] = _coerce_interval_list


SPEC = {
    'title'                                   : vdr( vtype='string', default="" ),
    'description'                             : vdr( vtype='string', default="" ),
    'cylc' : {
        'UTC mode'                            : vdr( vtype='boolean', default=False),
        'cycle point format'                  : vdr( vtype='cycletime_format', default=None),
        'cycle point num expanded year digits': vdr( vtype='integer', default=0),
        'cycle point time zone'               : vdr( vtype='cycletime_time_zone', default=None),
        'required run mode'                   : vdr( vtype='string', options=['live','dummy','simulation'] ),
        'force run mode'                      : vdr( vtype='string', options=['live','dummy','simulation'] ),
        'abort if any task fails'             : vdr( vtype='boolean', default=False ),
        'log resolved dependencies'           : vdr( vtype='boolean', default=False ),
        'process pool size'                   : vdr( vtype='integer', default=None ),
        'lockserver' : {
            'enable'                          : vdr( vtype='boolean', default=False ),
            'simultaneous instances'          : vdr( vtype='boolean', default=False ),
            },
        'environment' : {
            '__MANY__'                        : vdr( vtype='string' ),
            },
        'event hooks' : {
            'startup handler'                 : vdr( vtype='string_list', default=[] ),
            'timeout handler'                 : vdr( vtype='string_list', default=[] ),
            'shutdown handler'                : vdr( vtype='string_list', default=[] ),
            'timeout'                         : vdr( vtype='interval_minutes'  ),
            'reset timer'                     : vdr( vtype='boolean', default=True ),
            'abort if startup handler fails'  : vdr( vtype='boolean', default=False ),
            'abort if shutdown handler fails' : vdr( vtype='boolean', default=False ),
            'abort if timeout handler fails'  : vdr( vtype='boolean', default=False ),
            'abort on timeout'                : vdr( vtype='boolean', default=False ),
            },
        'simulation mode' : {
            'disable suite event hooks'       : vdr( vtype='boolean', default=True ),
            },
        'dummy mode' : {
            'disable suite event hooks'       : vdr( vtype='boolean', default=True ),
            },
        'reference test' : {
            'suite shutdown event handler'    : vdr( vtype='string', default='cylc hook check-triggering' ),
            'required run mode'               : vdr( vtype='string', options=[ 'live','simulation','dummy'] ),
            'allow task failures'             : vdr( vtype='boolean', default=False ),
            'expected task failures'          : vdr( vtype='string_list', default=[] ),
            'live mode suite timeout'         : vdr( vtype='interval_minutes', default=60 ),
            'dummy mode suite timeout'        : vdr( vtype='interval_minutes', default=60 ),
            'simulation mode suite timeout'   : vdr( vtype='interval_minutes', default=60 ),
            },
        },
    'scheduling' : {
        'initial cycle point'                 : vdr(vtype='cycletime'),
        'final cycle point'                   : vdr(vtype='cycletime'),
        'cycling mode'                        : vdr(vtype='string', default=Calendar.MODE_GREGORIAN, options=Calendar.MODES.keys() + ["integer"] ),
        'runahead limit'                      : vdr(vtype='cycleinterval' ),
        'max active cycle points'             : vdr(vtype='integer', default=3),
        'queues' : {
            'default' : {
                'limit'                       : vdr( vtype='integer', default=0),
                },
            '__MANY__' : {
                'limit'                       : vdr(vtype='integer', default=0 ),
                'members'                     : vdr(vtype='string_list', default=[]),
                },
            },
        'special tasks' : {
            'clock-triggered'                 : vdr(vtype='string_list', default=[]),
            'sequential'                      : vdr(vtype='string_list', default=[]),
            'start-up'                        : vdr(vtype='string_list', default=[]),
            'cold-start'                      : vdr(vtype='string_list', default=[]),
            'exclude at start-up'             : vdr(vtype='string_list', default=[]),
            'include at start-up'             : vdr(vtype='string_list', default=[]),
            },
        'dependencies' : {
            'graph'                           : vdr( vtype='string'),
            '__MANY__' :
            {
                'graph'                       : vdr( vtype='string'),
                },
            },
        },
    'runtime' : {
        '__MANY__' : {
            'inherit'                         : vdr( vtype='string_list', default=[] ),
            'title'                           : vdr( vtype='string', default="" ),
            'description'                     : vdr( vtype='string', default="" ),
            'initial scripting'               : vdr( vtype='string' ),
            'environment scripting'           : vdr( vtype='string' ),
            'pre-command scripting'           : vdr( vtype='string' ),
            'command scripting'               : vdr( vtype='string', default='echo Default command scripting; sleep $(cylc rnd 1 16)'),
            'post-command scripting'          : vdr( vtype='string' ),
            'retry delays'                    : vdr( vtype='interval_minutes_list', default=[] ),
            'manual completion'               : vdr( vtype='boolean', default=False ),
            'extra log files'                 : vdr( vtype='string_list', default=[] ),
            'enable resurrection'             : vdr( vtype='boolean', default=False ),
            'work sub-directory'              : vdr( vtype='string', default='$CYLC_TASK_ID' ),
            'submission polling intervals'    : vdr( vtype='interval_minutes_list', default=[] ),
            'execution polling intervals'     : vdr( vtype='interval_minutes_list', default=[] ),
            'environment filter' : {
                'include'                     : vdr( vtype='string_list' ),
                'exclude'                     : vdr( vtype='string_list' ),
            },
            'simulation mode' :  {
                'run time range'              : vdr( vtype='interval_seconds_list', default=[1, 16]),
                'simulate failure'            : vdr( vtype='boolean', default=False ),
                'disable task event hooks'    : vdr( vtype='boolean', default=True ),
                'disable retries'             : vdr( vtype='boolean', default=True ),
                },
            'dummy mode' : {
                'command scripting'              : vdr( vtype='string', default='echo Dummy command scripting; sleep $(cylc rnd 1 16)'),
                'disable pre-command scripting'  : vdr( vtype='boolean', default=True ),
                'disable post-command scripting' : vdr( vtype='boolean', default=True ),
                'disable task event hooks'       : vdr( vtype='boolean', default=True ),
                'disable retries'                : vdr( vtype='boolean', default=True ),
                },
            'job submission' : {
                'method'                      : vdr( vtype='string', default='background' ),
                'command template'            : vdr( vtype='string' ),
                'shell'                       : vdr( vtype='string',  default='/bin/bash' ),
                'retry delays'                : vdr( vtype='interval_minutes_list', default=[] ),
                },
            'remote' : {
                'host'                        : vdr( vtype='string' ),
                'owner'                       : vdr( vtype='string' ),
                'suite definition directory'  : vdr( vtype='string' ),
                },
            'event hooks' : {
                'submitted handler'           : vdr( vtype='string_list', default=[] ),
                'started handler'             : vdr( vtype='string_list', default=[] ),
                'succeeded handler'           : vdr( vtype='string_list', default=[] ),
                'failed handler'              : vdr( vtype='string_list', default=[] ),
                'submission failed handler'   : vdr( vtype='string_list', default=[] ),
                'warning handler'             : vdr( vtype='string_list', default=[] ),
                'retry handler'               : vdr( vtype='string_list', default=[] ),
                'submission retry handler'    : vdr( vtype='string_list', default=[] ),
                'submission timeout handler'  : vdr( vtype='string_list', default=[] ),
                'submission timeout'          : vdr( vtype='interval_minutes' ),
                'execution timeout handler'   : vdr( vtype='string_list', default=[] ),
                'execution timeout'           : vdr( vtype='interval_minutes'),
                'reset timer'                 : vdr( vtype='boolean', default=False ),
                },
            'suite state polling' : {
                'user'                        : vdr( vtype='string' ),
                'host'                        : vdr( vtype='string' ),
                'interval'                    : vdr( vtype='interval_seconds' ),
                'max-polls'                   : vdr( vtype='integer' ),
                'run-dir'                     : vdr( vtype='string' ),
                'verbose mode'                : vdr( vtype='boolean' ),
                },
            'environment' : {
                '__MANY__'                    : vdr( vtype='string' ),
                },
            'directives' : {
                '__MANY__'                    : vdr( vtype='string' ),
                },
            'outputs' : {
                '__MANY__'                    : vdr( vtype='string' ),
                },
            },
        },
    'visualization' : {
        'initial cycle point'                  : vdr( vtype='cycletime' ),
        'final cycle point'                    : vdr( vtype='cycletime' ),
        'collapsed families'                  : vdr( vtype='string_list', default=[] ),
        'use node color for edges'            : vdr( vtype='boolean', default=True ),
        'use node color for labels'           : vdr( vtype='boolean', default=False ),
        'default node attributes'             : vdr( vtype='string_list', default=['style=unfilled', 'color=black', 'shape=box']),
        'default edge attributes'             : vdr( vtype='string_list', default=['color=black']),
        'enable live graph movie'             : vdr( vtype='boolean', default=False ),
        'node groups' : {
            '__MANY__'                        : vdr( vtype='string_list', default=[] ),
            },
        'node attributes' : {
            '__MANY__'                        : vdr( vtype='string_list', default=[] ),
            },
        },
    }

def upg( cfg, descr ):
    u = upgrader( cfg, descr )
    u.deprecate( '5.2.0', ['cylc','event handler execution'], ['cylc','event handler submission'] )
    # TODO - should abort if obsoleted items are encountered
    u.obsolete( '5.4.7', ['scheduling','special tasks','explicit restart outputs'] )
    u.obsolete( '5.4.11', ['cylc', 'accelerated clock'] )
    # TODO - replace ISO version here:
    u.obsolete( '6.0.0', ['visualization', 'runtime graph'] )
    u.obsolete( '6.0.0', ['development'] )
    u.deprecate(
        '6.0.0',
        ['scheduling', 'initial cycle time'], ['scheduling', 'initial cycle point'],
        converter( lambda x: x, 'changed naming to reflect non-date-time cycling' )
    )
    u.deprecate(
        '6.0.0',
        ['scheduling', 'final cycle time'], ['scheduling', 'final cycle point'],
        converter( lambda x: x, 'changed naming to reflect non-date-time cycling' )
    )
    u.deprecate(
        '6.0.0',
        ['visualization', 'initial cycle time'], ['visualization', 'initial cycle point'],
        converter( lambda x: x, 'changed naming to reflect non-date-time cycling' )
    )
    u.deprecate(
        '6.0.0',
        ['visualization', 'final cycle time'], ['visualization', 'final cycle point'],
        converter( lambda x: x, 'changed naming to reflect non-date-time cycling' )
    )
<<<<<<< HEAD
    u.obsolete( '6.0.0', ['scheduling', 'dependencies', '__MANY__', 'daemon'] )
=======
    u.deprecate( '6.0.0', ['scheduling', 'runahead limit'], ['scheduling', 'runahead factor'],
            converter( lambda x:'2', 'using default runahead factor' ))
    u.obsolete('6.0.0', ['scheduling', 'dependencies', '__MANY__', 'daemon'])
    u.obsolete('6.0.0', ['cylc', 'job submission'])
    u.obsolete('6.0.0', ['cylc', 'event handler submission'])
    u.obsolete('6.0.0', ['cylc', 'poll and kill command submission'])
>>>>>>> c4a1c85a
    u.upgrade()

class sconfig( config ):
    pass


suitecfg = None
cfpath = None


def get_suitecfg( fpath, force=False, tvars=[], tvars_file=None, write_proc=False ):
    global suitecfg, cfpath
    if not suitecfg or fpath != cfpath or force:
        cfpath = fpath
        # TODO - write_proc should be in loadcfg
        suitecfg = sconfig( SPEC, upg, tvars=tvars, tvars_file=tvars_file, write_proc=write_proc )
        suitecfg.loadcfg( fpath, "suite definition", strict=True )
        return suitecfg<|MERGE_RESOLUTION|>--- conflicted
+++ resolved
@@ -366,16 +366,10 @@
         ['visualization', 'final cycle time'], ['visualization', 'final cycle point'],
         converter( lambda x: x, 'changed naming to reflect non-date-time cycling' )
     )
-<<<<<<< HEAD
-    u.obsolete( '6.0.0', ['scheduling', 'dependencies', '__MANY__', 'daemon'] )
-=======
-    u.deprecate( '6.0.0', ['scheduling', 'runahead limit'], ['scheduling', 'runahead factor'],
-            converter( lambda x:'2', 'using default runahead factor' ))
     u.obsolete('6.0.0', ['scheduling', 'dependencies', '__MANY__', 'daemon'])
     u.obsolete('6.0.0', ['cylc', 'job submission'])
     u.obsolete('6.0.0', ['cylc', 'event handler submission'])
     u.obsolete('6.0.0', ['cylc', 'poll and kill command submission'])
->>>>>>> c4a1c85a
     u.upgrade()
 
 class sconfig( config ):
