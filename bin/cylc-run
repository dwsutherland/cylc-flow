--- conflicted
+++ resolved
@@ -130,17 +130,11 @@
                 submit_num=0, exists=False
             )
 
-<<<<<<< HEAD
-            if itask.point is None:
-=======
-            if itask.tag:
+            if itask.point:
                 self.pool.add_to_runahead_pool( itask )
             else:
->>>>>>> 73f88cb5
                 self.log.info( "Not loading " + name + " (out of sequence bounds)" )
                 del itask
-            else:
-                self.pool.add( itask )
 
     def load_tasks_warm( self ):
         if self.start_point is not None:
