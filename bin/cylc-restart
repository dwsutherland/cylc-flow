--- conflicted
+++ resolved
@@ -322,25 +322,16 @@
             print " +", id
             try:
                 # startup is True only for a cold start
-<<<<<<< HEAD
-                submit_num = self.db.get_task_current_submit_num(name,tag)
-                exists = self.db.get_task_state_exists(name,tag)
-                itask = self.config.get_task_proxy(
-                    name, get_point(tag), state, stopctime=None,
-                    startup=False, submit_num=submit_num, exists=exists
-                )
-=======
                 if name in cycleinfo[tag].keys():
                     submit_num = cycleinfo[tag][name]
                 else:
                     submit_num = 0
                 exists = name in cycleinfo[tag].keys()
                 
-                itask = self.config.get_task_proxy( name, tag, state, 
-                            stopctime=None, startup=False, 
-                            submit_num=submit_num, 
-                            exists=exists)
->>>>>>> 7e42392a
+                itask = self.config.get_task_proxy(
+                    name, get_point(tag), state, stopctime=None,
+                    startup=False, submit_num=submit_num, exists=exists
+                )
             except TaskNotDefinedError, x:
                 print >> sys.stderr, str(x)
                 print >> sys.stderr, "WARNING: ignoring task", name, "from the suite state dump file"
