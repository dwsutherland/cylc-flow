# THIS FILE IS PART OF THE CYLC WORKFLOW ENGINE.
# Copyright (C) NIWA & British Crown (Met Office) & Contributors.
#
# This program is free software: you can redistribute it and/or modify
# it under the terms of the GNU General Public License as published by
# the Free Software Foundation, either version 3 of the License, or
# (at your option) any later version.
#
# This program is distributed in the hope that it will be useful,
# but WITHOUT ANY WARRANTY; without even the implied warranty of
# MERCHANTABILITY or FITNESS FOR A PARTICULAR PURPOSE.  See the
# GNU General Public License for more details.
#
# You should have received a copy of the GNU General Public License
# along with this program.  If not, see <http://www.gnu.org/licenses/>.

import pytest

from cylc.flow.config import WorkflowConfig
from cylc.flow.cycling.integer import IntegerPoint
<<<<<<< HEAD
from cylc.flow.cycling.iso8601 import ISO8601Point
from cylc.flow.taskdef import generate_graph_parents
=======

>>>>>>> 9ed20144

from .test_config import tmp_flow_config   # noqa: F401

param = pytest.param


def test_generate_graph_parents_1(tmp_flow_config):   # noqa: F811
    """Test that parents are only generated from valid recurrences."""
    id_ = 'pan-galactic'
    flow_file = tmp_flow_config(
        id_,
        """
            [scheduler]
                UTC mode = True
            [scheduling]
                initial cycle point = 2023
                [[graph]]
                    R1 = run_once_at_midnight
                    T00 = run_once_at_midnight[-PT0H] => every_cycle
                    T03 = run_once_at_midnight[-PT3H] => every_cycle
                    T06 = run_once_at_midnight[-PT6H] => every_cycle
            [runtime]
                [[every_cycle, run_once_at_midnight]]
        """
    )
    cfg = WorkflowConfig(workflow=id_, fpath=flow_file, options=None)

    # Each instance of every_cycle should have a parent only at T00.
    for point in [
        ISO8601Point('20230101T00'),
        ISO8601Point('20230101T03'),
        ISO8601Point('20230101T06')
    ]:
        parents = generate_graph_parents(
            cfg.taskdefs['every_cycle'], point, cfg.taskdefs
        )
        assert list(parents.values()) == [
            [
                (
                    "run_once_at_midnight",
                    ISO8601Point('20230101T0000Z'),
                    False
                )
            ]
        ]


def test_generate_graph_parents_2(tmp_flow_config):   # noqa: F811
    """Test inferred parents are valid w.r.t to their own recurrences."""
    id_ = 'gargle-blaster'
    flow_file = tmp_flow_config(
        id_,
        """
            [scheduling]
                cycling mode = integer
                [[graph]]
                    P1 = "foo[-P1] => foo"
            [runtime]
                [[foo]]
        """
    )
    cfg = WorkflowConfig(workflow=id_, fpath=flow_file, options=None)

    # Each instance of every_cycle should have a parent only at T00.
    parents = generate_graph_parents(
        cfg.taskdefs['foo'], IntegerPoint("1"), cfg.taskdefs
    )
    assert list(parents.values()) == [[]]  # No parents at first point.

    parents = generate_graph_parents(
        cfg.taskdefs['foo'], IntegerPoint("2"), cfg.taskdefs
    )

    assert list(parents.values()) == [
        [
            (
                "foo",
                IntegerPoint('1'),
                False
            )
        ]
    ]


@pytest.mark.parametrize(
    "task, point, expected",
    [
        param(
            'foo',
            IntegerPoint("1"),
            ['0/foo'],
            id='it.gets-prerequisites',
        ),
        param(
            'multiple_pre',
            IntegerPoint("2"),
            ['2/food', '2/fool', '2/foolhardy', '2/foolish'],
            id='it.gets-multiple-prerequisites',
        ),
        param(
            'foo',
            IntegerPoint("3"),
            [],
            id='it.only-returns-for-valid-points',
        ),
        param(
            'bar',
            IntegerPoint("2"),
            [],
            id='it.does-not-return-suicide-triggers',
        ),
    ],
)
def test_get_prereqs(tmp_flow_config, task, point, expected):  # noqa: F811

    """Test that get_prereqs() returns the correct prerequisites
    for a task."""
    id_ = 'gargle-blaster'
    flow_file = tmp_flow_config(
        id_,
        """
            [scheduler]
                allow implicit tasks = True
            [scheduling]
                final cycle point = 2
                cycling mode = integer
                [[graph]]
                    P1 = '''
                        foo[-P1] => foo
                        bar:fail? => !bar
                        food & fool => multiple_pre
                        foolish | foolhardy => multiple_pre
                    '''
        """
    )
    cfg = WorkflowConfig(workflow=id_, fpath=flow_file, options=None)
    taskdef = cfg.taskdefs[task]
    point = IntegerPoint(point)
    res = sorted([
        condition.get_id()
        for pre in taskdef.get_prereqs(point)
        for condition in pre.keys()
    ])
    assert res == expected<|MERGE_RESOLUTION|>--- conflicted
+++ resolved
@@ -15,19 +15,12 @@
 # along with this program.  If not, see <http://www.gnu.org/licenses/>.
 
 import pytest
+from pytest import param
 
 from cylc.flow.config import WorkflowConfig
 from cylc.flow.cycling.integer import IntegerPoint
-<<<<<<< HEAD
 from cylc.flow.cycling.iso8601 import ISO8601Point
 from cylc.flow.taskdef import generate_graph_parents
-=======
-
->>>>>>> 9ed20144
-
-from .test_config import tmp_flow_config   # noqa: F401
-
-param = pytest.param
 
 
 def test_generate_graph_parents_1(tmp_flow_config):   # noqa: F811
