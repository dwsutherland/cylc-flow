# THIS FILE IS PART OF THE CYLC SUITE ENGINE.
# Copyright (C) NIWA & British Crown (Met Office) & Contributors.
#
# This program is free software: you can redistribute it and/or modify
# it under the terms of the GNU General Public License as published by
# the Free Software Foundation, either version 3 of the License, or
# (at your option) any later version.
#
# This program is distributed in the hope that it will be useful,
# but WITHOUT ANY WARRANTY; without even the implied warranty of
# MERCHANTABILITY or FITNESS FOR A PARTICULAR PURPOSE.  See the
# GNU General Public License for more details.
#
# You should have received a copy of the GNU General Public License
# along with this program.  If not, see <http://www.gnu.org/licenses/>.
#
# Tests for functions contained in cylc.flow.job_file.
# TODO remove the unittest dependency - it should not be necessary.

import io
import os
import pytest
from tempfile import TemporaryFile, NamedTemporaryFile
from unittest import mock

from cylc.flow import __version__
import cylc.flow.flags
from cylc.flow.job_file import JobFileWriter
from cylc.flow.platforms import platform_from_name

# List of tilde variable inputs
# input value, expected output value
TILDE_IN_OUT = [('~foo/bar bar', '~foo/"bar bar"'),
                ('~/bar bar', '~/"bar bar"'),
                ('~/a', '~/"a"'),
                ('test', '"test"'),
                ('~', '~'),
                ('~a', '~a')]


def test_get_variable_value_definition():
    """Test the value for single/tilde variables are correctly quoted"""
    for in_value, out_value in TILDE_IN_OUT:
        res = JobFileWriter._get_variable_value_definition(in_value)
        assert(out_value == res)


@pytest.fixture
def fixture_get_platform():
    """ Allows pytest to cache default platform dictionary.

    Args:
        custom_settings (dict):
            settings that you wish to override.

    Returns:
        platforms dictionary.
    """
    def inner_func(custom_settings=None):
        platform = platform_from_name()
        if custom_settings is not None:
            platform.update(custom_settings)
        return platform
    yield inner_func


def test_write_prelude_invalid_cylc_command():
    job_conf = {
        "platform": {
            "batch system": "background",
            "remote hosts": ["localhost"],
            "owner": "me",
            "cylc executable": "sl -a"
        }
    }
    with pytest.raises(ValueError) as ex:
        with TemporaryFile(mode="w+") as handle:
            JobFileWriter()._write_prelude(handle, job_conf)
        assert("bad cylc executable" in str(ex))


@mock.patch.dict(
    "os.environ", {'CYLC_SUITE_DEF_PATH': 'cylc/suite/def/path'})
@mock.patch("cylc.flow.job_file.get_remote_suite_run_dir")
def test_write(mocked_get_remote_suite_run_dir, fixture_get_platform):
    """Test write function outputs jobscript file correctly"""
    with NamedTemporaryFile() as local_job_file_path:
        local_job_file_path = local_job_file_path.name
        platform = fixture_get_platform(
            {
                "batch submit command template": "woof",
                "owner": "me"
            }
        )
        job_conf = {
            "platform": platform,
            "task_id": "baa",
            "suite_name": "farm_noises",
            "work_d": "farm_noises/work_d",
            "remote_suite_d": "remote/suite/dir",
            "uuid_str": "neigh",
            'environment': {'cow': '~/moo',
                            'sheep': '~baa/baa',
                            'duck': '~quack'},
            "param_env_tmpl": {"param_env_tmpl_1": "moo",
                               "param_env_tmpl_2": "baa"},
            "job_d": "1/baa/01",
            "try_num": 1,
<<<<<<< HEAD
=======
            "flow_label": "aZ",
            "batch_system_name": "background",
>>>>>>> 5179d19e
            "param_var": {"duck": "quack",
                          "mouse": "squeak"},
            "execution_time_limit": "moo",
            "namespace_hierarchy": ["root", "baa", "moo"],
            "dependencies": ['moo', 'neigh', 'quack'],
            "init-script": "This is the init script",
            "env-script": "This is the env script",
            "err-script": "This is the err script",
            "pre-script": "This is the pre script",
            "script": "This is the script",
            "post-script": "This is the post script",
            "exit-script": "This is the exit script",
        }
        mocked_get_remote_suite_run_dir.return_value = "run/dir"
        JobFileWriter().write(local_job_file_path, job_conf)

        assert (os.path.exists(local_job_file_path))
        size_of_file = os.stat(local_job_file_path).st_size
<<<<<<< HEAD
        assert(size_of_file == 1724)
=======
        assert(size_of_file == 1841)
>>>>>>> 5179d19e


def test_write_header(fixture_get_platform):
    """Test the header is correctly written"""

    expected = ('#!/bin/bash -l\n#\n# ++++ THIS IS A CYLC TASK JOB SCRIPT '
                '++++\n# Suite: farm_noises\n# Task: baa\n# Job '
                'log directory: 1/baa/01\n# Job submit method: '
                'background\n# Job submit command template: woof\n#'
                ' Execution time limit: moo')

    platform = fixture_get_platform(
        {"batch submit command template": "woof"}
    )
    job_conf = {
        "platform": platform,
        "batch system": "background",
        "execution_time_limit": "moo",
        "suite_name": "farm_noises",
        "task_id": "baa",
        "job_d": "1/baa/01"
    }

    with io.StringIO() as fake_file:
        JobFileWriter()._write_header(fake_file, job_conf)
        assert(fake_file.getvalue() == expected)


@pytest.mark.parametrize(
    'job_conf,expected',
    [
        (  # basic
            {
                "platform": {
                    "batch system": "loadleveler",
                    "batch submit command template": "test_suite",
                },
                "directives": {"moo": "foo",
                               "cluck": "bar"},
                "suite_name": "farm_noises",
                "task_id": "baa",
                "job_d": "1/test_task_id/01",
                "job_file_path": "directory/job",
                "execution_time_limit": 60
            },
            ('\n\n# DIRECTIVES:\n# @ job_name = farm_noises.baa'
                '\n# @ output = directory/job.out\n# @ error = directory/'
                'job.err\n# @ wall_clock_limit = 120,60\n# @ moo = foo'
                '\n# @ cluck = bar\n# @ queue')

        ),
        (  # Check no directives is correctly written
            {
                "platform": {
                    "batch system": "slurm",
                    "batch submit command template": "test_suite"
                },
                "directives": {},
                "suite_name": "farm_noises",
                "task_id": "baa",
                "job_d": "1/test_task_id/01",
                "job_file_path": "directory/job",
                "execution_time_limit": 60
            },
            ('\n\n# DIRECTIVES:\n#SBATCH --job-name=baa.farm_noises\n#SBATCH '
             '--output=directory/job.out\n#SBATCH --error=directory/'
             'job.err\n#SBATCH --time=1:00')

        ),
        (  # Check pbs max job name length
            {
                "platform": {
                    "batch system": "pbs",
                    "batch submit command template": "test_suite",
                    "job name length maximum": 15
                },
                "directives": {},
                "suite_name": "farm_noises",
                "task_id": "baaaaaaaaaaaaaaaaaaaaaaaaaaaaaaaaaaaaaaa",
                "job_d": "1/test_task_id/01",
                "job_file_path": "directory/job",
                "execution_time_limit": 60
            },
            ('\n\n# DIRECTIVES:\n#PBS -N baaaaaaaaaaaaaa\n#PBS -o '
             'directory/job.out\n#PBS -e directory/job.err\n#PBS -l '
             'walltime=60')
        ),
        (  # Check sge directives are correctly written
            {
                "platform": {
                    "batch system": "sge",
                    "batch submit command template": "test_suite",
                },
                "directives": {"-V": "",
                               "-q": "queuename",
                               "-l": "s_vmem=1G,s_cpu=60"},
                "suite_name": "farm_noises",
                "task_id": "baa",
                "job_d": "1/test_task_id/01",
                "job_file_path": "$HOME/directory/job",
                "execution_time_limit": 1000

            },
            ('\n\n# DIRECTIVES:\n#$ -N farm_noises.baa\n#$ -o directory/'
             'job.out\n#$ -e directory/job.err\n#$ -l h_rt=0:16:40\n#$ -V\n#'
             '$ -q queuename\n#$ -l s_vmem=1G,s_cpu=60'
             )
        )
    ], ids=["1", "2", "3", "4"])
def test_write_directives(fixture_get_platform, job_conf: dict, expected: str):
    """"Test the directives section of job script file is correctly
        written"""
    platform = fixture_get_platform(job_conf['platform'])

    with io.StringIO() as fake_file:
        JobFileWriter()._write_directives(fake_file, job_conf)
        assert(fake_file.getvalue() == expected)


@pytest.mark.parametrize(
    "batch_sys",
    ["at", "background", "loadleveler", "pbs", "sge", "slurm"])
def test_traps_for_each_batch_system(batch_sys: str):
    """Test traps for each batch system"""
    platform = platform_from_name()
    platform.update({
        "batch system": f"{batch_sys}",
        "owner": "me"
    })
    job_conf = {
        "platform": platform,
        "directives": {}
    }

    with io.StringIO() as fake_file:
        JobFileWriter()._write_prelude(fake_file, job_conf)
        output = fake_file.getvalue()
        if batch_sys == "slurm":
            assert(
                "CYLC_FAIL_SIGNALS='EXIT ERR XCPU" in output)
        else:
            assert(
                "CYLC_FAIL_SIGNALS='EXIT ERR TERM XCPU" in output)


def test_write_prelude(monkeypatch, fixture_get_platform):
    """Test the prelude section of job script file is correctly
    written.
    """
    cylc.flow.flags.debug = True
    expected = ('\nCYLC_FAIL_SIGNALS=\'EXIT ERR TERM XCPU\'\n'
                'CYLC_VACATION_SIGNALS=\'USR1\'\nexport PATH=moo/baa:$PATH'
                '\nexport CYLC_DEBUG=true'
                '\nexport CYLC_VERSION=\'%s\'\nexport ' % __version__
                + 'CYLC_SUITE_INITIAL_CYCLE_POINT=\'20200101T0000Z\'')
    job_conf = {
        "platform": fixture_get_platform({
            "batch system": "loadleveler",
            "batch submit command template": "test_suite",
            "host": "localhost",
            "owner": "me",
            "copyable environment variables": [
                "CYLC_SUITE_INITIAL_CYCLE_POINT"
            ],
            "cylc executable": "moo/baa/cylc"
        }),
        "directives": {"restart": "yes"},
    }
    monkeypatch.setenv("CYLC_SUITE_INITIAL_CYCLE_POINT", "20200101T0000Z")

    with io.StringIO() as fake_file:
        # copyable environment variables
        JobFileWriter()._write_prelude(fake_file, job_conf)
        assert(fake_file.getvalue() == expected)


def test_write_suite_environment(fixture_get_platform, monkeypatch):
    """Test suite environment is correctly written in jobscript"""
    # set some suite environment conditions
    monkeypatch.setattr(
        cylc.flow.job_file,
        "get_remote_suite_work_dir",
        lambda a, b: "work/dir"
    )
    monkeypatch.setenv('CYLC_SUITE_DEF_PATH', 'cylc/suite/def/path')
    cylc.flow.flags.debug = True
    cylc.flow.flags.verbose = True
    suite_env = {'CYLC_UTC': 'True',
                 'CYLC_CYCLING_MODE': 'integer'}
    job_file_writer = JobFileWriter()
    job_file_writer.set_suite_env(suite_env)
    # suite env not correctly setting...check this
    expected = ('\n\ncylc__job__inst__cylc_env() {\n    # CYLC SUITE '
                'ENVIRONMENT:\n    export CYLC_CYCLING_MODE="integer"\n  '
                '  export CYLC_UTC="True"\n    export TZ="UTC"\n\n   '
                ' export CYLC_SUITE_RUN_DIR="cylc-run/farm_noises"\n   '
                ' export CYLC_SUITE_WORK_DIR_ROOT="work/dir"\n   '
                ' export CYLC_SUITE_DEF_PATH="remote/suite/dir"\n    expor'
                't CYLC_SUITE_DEF_PATH_ON_SUITE_HOST="cylc/suite/def/path"'
                '\n    export CYLC_SUITE_UUID="neigh"')
    job_conf = {
        "platform": fixture_get_platform({
            "host": "localhost",
            "owner": "me",
        }),
        "suite_name": "farm_noises",
        "remote_suite_d": "remote/suite/dir",
        "uuid_str": "neigh"
    }
    rund = "cylc-run/farm_noises"
    with io.StringIO() as fake_file:
        job_file_writer._write_suite_environment(fake_file, job_conf, rund)
        assert(fake_file.getvalue() == expected)


def test_write_suite_environment_no_remote_suite_d(
        fixture_get_platform, monkeypatch
):
    """Test suite environment is correctly written in jobscript"""

    monkeypatch.setenv('CYLC_SUITE_DEF_PATH', 'cylc/suite/def/path')
    monkeypatch.setattr(
        cylc.flow.job_file,
        "get_remote_suite_work_dir",
        lambda a, b: "work/dir"
    )
    cylc.flow.flags.debug = True
    cylc.flow.flags.verbose = True
    suite_env = {'CYLC_UTC': 'True',
                 'CYLC_CYCLING_MODE': 'integer'}
    job_file_writer = JobFileWriter()
    job_file_writer.set_suite_env(suite_env)
    expected = ('\n\ncylc__job__inst__cylc_env() {\n    # CYLC SUITE '
                'ENVIRONMENT:\n    export CYLC_CYCLING_MODE="integer"\n    '
                'export CYLC_UTC="True"\n    export TZ="UTC"\n\n    export '
                'CYLC_SUITE_RUN_DIR="cylc-run/farm_noises"\n    '
                'export CYLC_SUITE'
                '_WORK_DIR_ROOT="work/dir"\n    export CYLC_SUITE_DEF_PATH='
                '"cylc/suite/def/path"\n    export '
                'CYLC_SUITE_DEF_PATH_ON_SUITE_HOST="cylc/suite/def/path"\n'
                '    export CYLC_SUITE_UUID="neigh"')
    job_conf = {
        "platform": fixture_get_platform({
            "host": "localhost",
            "owner": "me",
        }),
        "suite_name": "farm_noises",
        "uuid_str": "neigh",
        "remote_suite_d": ""
    }
    rund = "cylc-run/farm_noises"
    with io.StringIO() as fake_file:
        job_file_writer._write_suite_environment(fake_file, job_conf, rund)
        blah = fake_file.getvalue()
        print(blah)
        assert(fake_file.getvalue() == expected)


def test_write_script():
    """Test script is correctly written in jobscript"""

    expected = (
        "\n\ncylc__job__inst__init_script() {\n# INIT-SCRIPT:\n"
        "This is the init script\n}\n\ncylc__job__inst__env_script()"
        " {\n# ENV-SCRIPT:\nThis is the env script\n}\n\n"
        "cylc__job__inst__err_script() {\n# ERR-SCRIPT:\nThis is the err "
        "script\n}\n\ncylc__job__inst__pre_script() {\n# PRE-SCRIPT:\n"
        "This is the pre script\n}\n\ncylc__job__inst__script() {\n"
        "# SCRIPT:\nThis is the script\n}\n\ncylc__job__inst__post_script"
        "() {\n# POST-SCRIPT:\nThis is the post script\n}\n\n"
        "cylc__job__inst__exit_script() {\n# EXIT-SCRIPT:\n"
        "This is the exit script\n}")

    job_conf = {
        "init-script": "This is the init script",
        "env-script": "This is the env script",
        "err-script": "This is the err script",
        "pre-script": "This is the pre script",
        "script": "This is the script",
        "post-script": "This is the post script",
        "exit-script": "This is the exit script",
    }

    with io.StringIO() as fake_file:
        JobFileWriter()._write_script(fake_file, job_conf)
        assert(fake_file.getvalue() == expected)


def test_no_script_section_with_comment_only_script():
    """Test jobfilewriter does not generate script section when script is
        comment only"""
    expected = ("")

    job_conf = {
        "init-script": "",
        "env-script": "",
        "err-script": "",
        "pre-script": "#This is the pre script/n #moo /n#baa",
        "script": "",
        "post-script": "",
        "exit-script": ""
    }

    with io.StringIO() as fake_file:

        JobFileWriter()._write_script(fake_file, job_conf)
        blah = fake_file.getvalue()
        print(blah)
        assert(fake_file.getvalue() == expected)


def test_write_task_environment():
    """Test task environment is correctly written in jobscript"""
    # set some task environment conditions
    expected = ('\n\n    # CYLC TASK ENVIRONMENT:\n    '
                'export CYLC_TASK_JOB="1/moo/01"\n    export '
                'CYLC_TASK_NAMESPACE_HIERARCHY="baa moo"\n    export '
                'CYLC_TASK_DEPENDENCIES="moo neigh quack"\n    export '
                'CYLC_TASK_TRY_NUMBER=1\n    export '
                'CYLC_TASK_FLOW_LABEL=aZ\n    export '
                'param_env_tmpl_1="moo"\n    export '
                'param_env_tmpl_2="baa"\n    export '
                'CYLC_TASK_PARAM_duck="quack"\n    export '
                'CYLC_TASK_PARAM_mouse="squeak"\n    '
                'CYLC_TASK_WORK_DIR_BASE=\'farm_noises/work_d\'\n}')
    job_conf = {
        "job_d": "1/moo/01",
        "namespace_hierarchy": ["baa", "moo"],
        "dependencies": ['moo', 'neigh', 'quack'],
        "try_num": 1,
        "flow_label": "aZ",
        "param_env_tmpl": {"param_env_tmpl_1": "moo",
                           "param_env_tmpl_2": "baa"},
        "param_var": {"duck": "quack",
                      "mouse": "squeak"},
        "work_d": "farm_noises/work_d"
    }
    with io.StringIO() as fake_file:
        JobFileWriter()._write_task_environment(fake_file, job_conf)
        assert(fake_file.getvalue() == expected)


def test_write_runtime_environment():
    """Test runtime environment is correctly written in jobscript"""

    expected = (
        '\n\ncylc__job__inst__user_env() {\n    # TASK RUNTIME '
        'ENVIRONMENT:\n    export cow sheep duck\n'
        '    cow=~/"moo"\n    sheep=~baa/"baa"\n    '
        'duck=~quack\n}')
    job_conf = {
        'environment': {'cow': '~/moo',
                        'sheep': '~baa/baa',
                        'duck': '~quack'}
    }
    with io.StringIO() as fake_file:
        JobFileWriter()._write_runtime_environment(fake_file, job_conf)
        assert(fake_file.getvalue() == expected)


def test_write_epilogue():
    """Test epilogue is correctly written in jobscript"""

    expected = ('\n\n. \"cylc-run/farm_noises/.service/etc/job.sh\"\n'
                'cylc__job__main\n\n#EOF: 1/moo/01\n')
    job_conf = {'job_d': "1/moo/01"}
    run_d = "cylc-run/farm_noises"
    with io.StringIO() as fake_file:
        JobFileWriter()._write_epilogue(fake_file, job_conf, run_d)
        assert(fake_file.getvalue() == expected)


def test_write_global_init_scripts(fixture_get_platform):
    """Test global init script is correctly written in jobscript"""

    job_conf = {
        "platform": fixture_get_platform({
            "global init-script": (
                'global init-script = \n'
                'export COW=moo\n'
                'export PIG=oink\n'
                'export DONKEY=HEEHAW\n'
            )
        })
    }
    expected = ('\n\ncylc__job__inst__global_init_script() {\n'
                '# GLOBAL-INIT-SCRIPT:\nglobal init-script = \nexport '
                'COW=moo\nexport PIG=oink\nexport DONKEY=HEEHAW\n\n}')
    with io.StringIO() as fake_file:
        JobFileWriter()._write_global_init_script(fake_file, job_conf)
        assert(fake_file.getvalue() == expected)<|MERGE_RESOLUTION|>--- conflicted
+++ resolved
@@ -106,11 +106,8 @@
                                "param_env_tmpl_2": "baa"},
             "job_d": "1/baa/01",
             "try_num": 1,
-<<<<<<< HEAD
-=======
             "flow_label": "aZ",
-            "batch_system_name": "background",
->>>>>>> 5179d19e
+            # "batch_system_name": "background",
             "param_var": {"duck": "quack",
                           "mouse": "squeak"},
             "execution_time_limit": "moo",
@@ -129,14 +126,8 @@
 
         assert (os.path.exists(local_job_file_path))
         size_of_file = os.stat(local_job_file_path).st_size
-<<<<<<< HEAD
-        assert(size_of_file == 1724)
-=======
-        assert(size_of_file == 1841)
->>>>>>> 5179d19e
-
-
-def test_write_header(fixture_get_platform):
+        assert(size_of_file == 1850)
+
     """Test the header is correctly written"""
 
     expected = ('#!/bin/bash -l\n#\n# ++++ THIS IS A CYLC TASK JOB SCRIPT '
