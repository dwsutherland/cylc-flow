#!/usr/bin/env python3
# THIS FILE IS PART OF THE CYLC WORKFLOW ENGINE.
# Copyright (C) NIWA & British Crown (Met Office) & Contributors.
#
# This program is free software: you can redistribute it and/or modify
# it under the terms of the GNU General Public License as published by
# the Free Software Foundation, either version 3 of the License, or
# (at your option) any later version.
#PID: 12632 Threads: 1 RSS: 1044

# This program is distributed in the hope that it will be useful,
# but WITHOUT ANY WARRANTY; without even the implied warranty of
# MERCHANTABILITY or FITNESS FOR A PARTICULAR PURPOSE.  See the
# GNU General Public License for more details.
#
# You should have received a copy of the GNU General Public License
# along with this program.  If not, see <http://www.gnu.org/licenses/>.
"""Tests `cylc lint` CLI Utility.
"""
import difflib
from itertools import combinations
from pathlib import Path
import pytest
from pytest import param
import re

from cylc.flow.scripts.lint import (
<<<<<<< HEAD
    MANUAL_DEPRECATIONS,
=======
>>>>>>> 17d027bf
    check_cylc_file,
    get_cylc_files,
    get_reference_rst,
    get_reference_text,
    get_pyproject_toml,
    get_upgrader_info,
    merge_cli_with_tomldata,
    parse_checks,
<<<<<<< HEAD
=======
    get_sort_key,
>>>>>>> 17d027bf
    validate_toml_items
)
from cylc.flow.exceptions import CylcError

STYLE_CHECKS = parse_checks(['style'])
UPG_CHECKS = parse_checks(['728'])

TEST_FILE = """
[visualization]

[cylc]
    include at start-up = foo
    exclude at start-up = bar
    reset timer = false
    log resolved dependencies = True
    required run mode = False
    health check interval = PT10M
    abort if any task fails = true
    suite definition directory = '/woo'
    disable automatic shutdown = false
    spawn to max active cycle points = false
    [[reference test]]
        allow task failures = true
    [[simulation]]
        disable suite event handlers = true
    [[authentication]]
    [[environment]]
    force run mode = dummy
    [[events]]
        reset inactivity timer = 42
        abort on stalled = True
        abort on timeout = False
        abort if startup handler fails= True  # deliberately not added a space.
        abort if shutdown handler fails= True
        abort if timeout handler fails = True
        abort if stalled handler fails = True
        abort if inactivity handler fails = False
        aborted handler = woo
        stalled handler = bar
        timeout handler = bas
        shutdown handler = qux
        startup handler = now
        inactivity handler = bored
        mail to = eleanor.rigby@beatles.lv
        mail from = fr.mckenzie@beatles.lv
        mail footer = "Collecting The Rice"
        mail smtp = 123.456.789.10
        timeout = 30
        inactivity = 30
        abort on inactivity = 30
    [[parameters]]
    [[parameter templates]]
    [[mail]]
        task event mail interval    = PT4M # deliberately added lots of spaces.

[scheduling]
    max active cycle points = 5
    hold after point = 20220101T0000Z
    [[dependencies]]
        [[[R1]]]
            graph = MyFaM:finish-all => remote

[runtime]
    [[MyFaM]]
        extra log files = True
        {% from 'cylc.flow' import LOG %}
        script = {{HELLOWORLD}}
        [[[suite state polling]]]
            template = and
        [[[remote]]]
            host = parasite
            suite definition directory = '/home/bar'
        [[[job]]]
            batch system = slurm
            shell = fish
        [[[events]]]
            mail retry delays = PT30S
            warning handler = frr.sh
            submission timeout handler = faiuhdf
            submission retry handler = vhbayhrbfgau
            submission failed handler = giaSEHFUIHJ
            failed handler = woo
            execution timeout handler = sdfghjkl
            expired handler = dafuhj
            late handler = dafuhj
            submitted handler = dafuhj
            started handler = dafuhj
            succeeded handler = dafuhj
            custom handler = efrgh
            critical handler = fgjdsfs
            retry handler = dfaiuhfrgpa
            sumbission handler = fas9hrfgaiuph

# Shouldn't object to a comment, unlike the terrible indents below:
   [[bad indent]]
        inherit = MyFaM

     [[remote]]

 [meta]
    [[and_another_thing]]
        [[[remote]]]
            host = `rose host-select thingy`
"""


LINT_TEST_FILE = """
\t[scheduler]

 [scheduler]

[[dependencies]]

{% foo %}
{{foo}}
# {{quix}}

[runtime]
          [[foo]]
        inherit = hello
     [[[job]]]
something\t
    [[bar]]
        platform = $(some-script foo)
    [[baz]]
        platform = `no backticks`
"""

LINT_TEST_FILE += (
    '\nscript = the quick brown fox jumps over the lazy dog,'
    ' Sphinx of black quartz hear my vow,'
    ' Lorum ipsum doobity doo'
    ' until it becomes clear that this line'
    ' is far longer the 79 characters.')


@pytest.fixture()
def create_testable_file(monkeypatch, capsys):
    def _inner(test_file, checks, ignores=None):
        if ignores is None:
            ignores = []
        monkeypatch.setattr(Path, 'read_text', lambda _: test_file)
        checks = parse_checks(checks, ignores)
        check_cylc_file(Path('x'), Path('x'), checks)
        return capsys.readouterr(), checks
    return _inner


@pytest.mark.parametrize(
    'number', range(1, len(UPG_CHECKS) - len(MANUAL_DEPRECATIONS))
)
def test_check_cylc_file_7to8(create_testable_file, number, capsys):
    try:
        result, checks = create_testable_file(TEST_FILE, ['728'])
        assert f'[A{number:03d}]' in result.out
    except AssertionError:
        raise AssertionError(
            f'missing error number U{number:03d}'
            f'{[*checks.keys()][number]}'
        )


def test_check_cylc_file_7to8_has_shebang(create_testable_file):
    """Jinja2 code comments will not be added if shebang present"""
    result, _ = create_testable_file('#!jinja2\n{{FOO}}', '', '[scheduler]')
    result = result.out
    assert result == ''


def test_check_cylc_file_line_no(create_testable_file, capsys):
    """It prints the correct line numbers"""
    result, _ = create_testable_file(TEST_FILE, ['728'])
    result = result.out
    assert result.split()[1] == '.:2:'


@pytest.mark.parametrize(
    'inherit_line',
    (
        'inherit = foo, b, a, r',
        'inherit = FOO, bar',
        'inherit = None, bar',
        'inherit = g',
        'inherit = B, None',
    )
)
def test_inherit_lowercase_matches(create_testable_file, inherit_line):
    result, _ = create_testable_file(inherit_line, ['style'])
    assert 'S007' in result.out


@pytest.mark.parametrize(
    'inherit_line',
    (
        'inherit = None',
        'inherit = None,',
        'inherit = None, FOO',
    )
)
def test_inherit_lowercase_not_match_none(create_testable_file, inherit_line):
    result, _ = create_testable_file(inherit_line, ['style'])
    assert 'S007' not in result.out


<<<<<<< HEAD
@pytest.mark.parametrize(
    'number', range(1, len(STYLE_CHECKS))
)
def test_check_cylc_file_lint(create_testable_file, number):
    try:
        result, _ = create_testable_file(
            LINT_TEST_FILE, ['style'])
        assert f'S{(number):03d}' in result.out
    except AssertionError:
        raise AssertionError(
            f'missing error number S{number:03d}:'
            f'{[*STYLE_CHECKS.keys()][number].pattern}'
        )
=======
def test_check_cylc_file_lint(create_testable_file):
    result, _ = create_testable_file(LINT_TEST_FILE, ['style'])
    for number in range(1, len(STYLE_CHECKS) + 1):
        assert f'S{number:03d}' in result.out
>>>>>>> 17d027bf


@pytest.mark.parametrize(
    'exclusion',
    [
        comb for i in range(len(STYLE_CHECKS))
        for comb in combinations(
            [f'S{i:03d}' for i in STYLE_CHECKS.keys()], i + 1
        )
    ]
)
def test_check_exclusions(create_testable_file, exclusion):
    """It does not report any items excluded."""
    result, _ = create_testable_file(
        LINT_TEST_FILE, ['style'], list(exclusion))
    for item in exclusion:
        assert item not in result.out


def test_check_cylc_file_jinja2_comments(create_testable_file):
    # Repalce the '# {{' line to be '{# {{' which should not be a warning
    result, _ = create_testable_file('{# {{ foo }} #}', ['style'])
    assert 'S011' not in result.out


@pytest.fixture
def create_testable_dir(tmp_path):
    test_file = (tmp_path / 'suite.rc')
    test_file.write_text(TEST_FILE)
    check_cylc_file(
        test_file.parent,
        test_file,
        parse_checks(['728', 'style']),
        modify=True,
    )
    return '\n'.join([*difflib.Differ().compare(
        TEST_FILE.split('\n'), test_file.read_text().split('\n')
    )])


@pytest.mark.parametrize(
    'number', range(1, len(UPG_CHECKS) + 1)
)
def test_check_cylc_file_inplace(create_testable_dir, number):
    try:
        assert f'[U{number:03d}]' in create_testable_dir
    except AssertionError:
        raise AssertionError(
            f'missing error number {number:03d}:7-to-8 - '
            f'{[*UPG_CHECKS.keys()][number]}'
        )


def test_get_cylc_files_get_all_rcs(tmp_path):
    """It returns all paths except `log/**`.
    """
    expect = [('etc', 'foo.rc'), ('bin', 'foo.rc'), ('an_other', 'foo.rc')]

    # Create a fake run directory, including the log file which should not
    # be searched:
    dirs = ['etc', 'bin', 'log', 'an_other', 'log/skarloey/']
    for path in dirs:
        thispath = tmp_path / path
        thispath.mkdir(parents=True)
        (thispath / 'foo.rc').touch()

    # Run the test
    result = [(i.parent.name, i.name) for i in get_cylc_files(tmp_path)]
    assert sorted(result) == sorted(expect)


def test_get_reference_rst():
    """It produces a reference file for our linting."""
    ref = get_reference_rst({
        re.compile('not a regex'): {
            'short': 'section `[vizualization]` has been removed.',
            'url': 'some url or other',
            'purpose': 'U',
            'rst': 'section ``[vizualization]`` has been removed.',
            'index': 42
        },
    })
    expect = (
        '\n7 to 8 upgrades\n---------------\n\n'
        'U042\n^^^^\nsection ``[vizualization]`` has been '
        'removed.\n\n\n'
    )
    assert ref == expect


def test_get_reference_text():
    """It produces a reference file for our linting."""
    ref = get_reference_text({
        re.compile('not a regex'): {
            'short': 'section `[vizualization]` has been removed.',
            'url': 'some url or other',
            'purpose': 'U',
            'index': 42
        },
    })
    expect = (
        '\n7 to 8 upgrades\n---------------\n\n'
        'U042:\n    section `[vizualization]` has been '
        'removed.\n\n\n'
    )
    assert ref == expect


@pytest.fixture()
def fixture_get_deprecations():
    """Get the deprections list for cylc.flow.cfgspec.workflow"""
    deprecations = get_upgrader_info()
    return deprecations


@pytest.mark.parametrize(
    'findme',
    [
        pytest.param(
            'template',
            id='Item not available at Cylc 8'
        ),
        pytest.param(
            'timeout',
            id='Item renamed at Cylc 8'
        ),
        pytest.param(
            '!execution retry delays',
            id='Item moved, name unchanged at Cylc 8'
        ),
        pytest.param(
            '[cylc]',
            id='Section changed at Cylc 8'
        ),
    ]
)
def test_get_upg_info(fixture_get_deprecations, findme):
    """It correctly scrapes the Cylc upgrader object.

    n.b this is just sampling to ensure that the test it getting items.
    """
    if findme.startswith('!'):
        assert findme[1:] not in str(fixture_get_deprecations)
    elif findme.startswith('['):
        pattern = f'\\[\\s*{findme.strip("[").strip("]")}\\s*\\]\\s*$'
        assert pattern in [i.pattern for i in fixture_get_deprecations.keys()]
    else:
        pattern = f'^\\s*{findme}\\s*=\\s*.*'
        assert pattern in [i.pattern for i in fixture_get_deprecations.keys()]


@pytest.mark.parametrize(
    'expect',
    [
        param({
            'rulesets': ['style'],
            'ignore': ['S004'],
            'exclude': ['sites/*.cylc']},
            id="it returns what we want"
        ),
        param({
            'northgate': ['sites/*.cylc'],
            'mons-meg': 42},
            id="it only returns requested sections"
        ),
        param({
            'max-line-length': 22},
            id='it sets max line length'
        )
    ]
)
def test_get_pyproject_toml(tmp_path, expect):
    """It returns only the lists we want from the toml file."""
    tomlcontent = "[cylc-lint]"
    permitted_keys = ['rulesets', 'ignore', 'exclude', 'max-line-length']

    for section, value in expect.items():
        tomlcontent += f'\n{section} = {value}'
    (tmp_path / 'pyproject.toml').write_text(tomlcontent)
    tomldata = get_pyproject_toml(tmp_path)

    control = {}
    for key in permitted_keys:
        control[key] = expect.get(key, [])
    assert tomldata == control


@pytest.mark.parametrize('tomlfile', [None, '', '[cylc-lint]'])
def test_get_pyproject_toml_returns_blank(tomlfile, tmp_path):
    if tomlfile is not None:
        tfile = (tmp_path / 'pyproject.toml')
        tfile.write_text(tomlfile)
    expect = {k: [] for k in {
        'exclude', 'ignore', 'max-line-length', 'rulesets'
    }}
    assert get_pyproject_toml(tmp_path) == expect


@pytest.mark.parametrize(
    'input_, error',
    [
        param(
            {'exclude': ['hey', 'there', 'Delilah']},
            None,
            id='it works'
        ),
        param(
            {'foo': ['hey', 'there', 'Delilah', 42]},
            'allowed',
            id='it fails with illegal section name'
        ),
        param(
            {'exclude': 'woo!'},
            'should be a list, but',
            id='it fails with illegal section type'
        ),
        param(
            {'exclude': ['hey', 'there', 'Delilah', 42]},
            'should be a string',
            id='it fails with illegal value name'
        ),
        param(
            {'rulesets': ['hey']},
            'hey not valid: Rulesets can be',
            id='it fails with illegal ruleset'
        ),
        param(
            {'ignore': ['hey']},
            'hey not valid: Ignore codes',
            id='it fails with illegal ignores'
        ),
        param(
            {'ignore': ['R999']},
            'R999 is a not a known linter code.',
            id='it fails with non-existant checks ignored'
        )
    ]
)
def test_validate_toml_items(input_, error):
    """It chucks out the wrong sort of items."""
    if error is not None:
        with pytest.raises(CylcError, match=error):
            validate_toml_items(input_)
    else:
        assert validate_toml_items(input_) is True


@pytest.mark.parametrize(
    'clidata, tomldata, expect',
    [
        param(
            {
                'rulesets': ['foo', 'bar'],
                'ignore': ['R101'],
            },
            {
                'rulesets': ['baz'],
                'ignore': ['R100'],
                'exclude': ['not_me-*.cylc']
            },
            {
                'rulesets': ['foo', 'bar'],
                'ignore': ['R100', 'R101'],
                'exclude': ['not_me-*.cylc'],
                'max-line-length': None
            },
            id='It works with good path'
        ),
    ]
)
def test_merge_cli_with_tomldata(clidata, tomldata, expect):
    """It merges each of the three sections correctly: see function.__doc__"""
    assert merge_cli_with_tomldata(clidata, tomldata) == expect


def test_invalid_tomlfile(tmp_path):
    """It fails nicely if pyproject.toml is malformed"""
    tomlfile = (tmp_path / 'pyproject.toml')
    tomlfile.write_text('foo :{}')
    expected_msg = 'pyproject.toml did not load:'
    with pytest.raises(CylcError, match=expected_msg):
        get_pyproject_toml(tmp_path)


@pytest.mark.parametrize(
    'ref, expect',
    [
        [True, 'line > ``<max_line_len>`` characters'],
        [False, 'line > 130 characters']
    ]
)
def test_parse_checks_reference_mode(ref, expect):
    result = parse_checks(['style'], reference=ref)
    key = list(result.keys())[-1]
    value = result[key]
    assert expect in value['short']


def test_checks_are_sorted():
<<<<<<< HEAD
    checks = {}
    for i in range(2):
        for origin in [STYLE_CHECKS, UPG_CHECKS]:
            checks[[k for k in origin][i]] = [v for v in origin.values()][i]
    sorted_checks = sorted(checks.items())
    result = [i[1]['purpose'] + str(i[0]) for i in sorted_checks]
    assert result == ['S1', 'S2', 'U1', 'U2']
=======
    sorted_checks = sorted(
        [*UPG_CHECKS.items(), *STYLE_CHECKS.items()],
        key=get_sort_key
    )
    assert [
        f"{v['purpose']}{v['index']}" for _, v in sorted_checks
    ] == [
        *[f"S{n}" for n in range(1, len(STYLE_CHECKS) + 1)],
        *[f"U{n}" for n in range(1, len(UPG_CHECKS) + 1)]
    ]
>>>>>>> 17d027bf


@pytest.mark.parametrize(
    'test_set', [STYLE_CHECKS, UPG_CHECKS]
)
def test_lint_codes_are_sequential(test_set):
<<<<<<< HEAD
    checks = [i for i in test_set.keys()]
    assert list(range(1, len(checks) + 1)) == checks
=======
    checks = [i['index'] for i in test_set.values()]
    assert checks == list(range(1, len(checks) + 1))
>>>>>>> 17d027bf
<|MERGE_RESOLUTION|>--- conflicted
+++ resolved
@@ -25,10 +25,7 @@
 import re
 
 from cylc.flow.scripts.lint import (
-<<<<<<< HEAD
     MANUAL_DEPRECATIONS,
-=======
->>>>>>> 17d027bf
     check_cylc_file,
     get_cylc_files,
     get_reference_rst,
@@ -37,10 +34,6 @@
     get_upgrader_info,
     merge_cli_with_tomldata,
     parse_checks,
-<<<<<<< HEAD
-=======
-    get_sort_key,
->>>>>>> 17d027bf
     validate_toml_items
 )
 from cylc.flow.exceptions import CylcError
@@ -245,26 +238,10 @@
     assert 'S007' not in result.out
 
 
-<<<<<<< HEAD
-@pytest.mark.parametrize(
-    'number', range(1, len(STYLE_CHECKS))
-)
-def test_check_cylc_file_lint(create_testable_file, number):
-    try:
-        result, _ = create_testable_file(
-            LINT_TEST_FILE, ['style'])
-        assert f'S{(number):03d}' in result.out
-    except AssertionError:
-        raise AssertionError(
-            f'missing error number S{number:03d}:'
-            f'{[*STYLE_CHECKS.keys()][number].pattern}'
-        )
-=======
 def test_check_cylc_file_lint(create_testable_file):
     result, _ = create_testable_file(LINT_TEST_FILE, ['style'])
     for number in range(1, len(STYLE_CHECKS) + 1):
         assert f'S{number:03d}' in result.out
->>>>>>> 17d027bf
 
 
 @pytest.mark.parametrize(
@@ -564,15 +541,6 @@
 
 
 def test_checks_are_sorted():
-<<<<<<< HEAD
-    checks = {}
-    for i in range(2):
-        for origin in [STYLE_CHECKS, UPG_CHECKS]:
-            checks[[k for k in origin][i]] = [v for v in origin.values()][i]
-    sorted_checks = sorted(checks.items())
-    result = [i[1]['purpose'] + str(i[0]) for i in sorted_checks]
-    assert result == ['S1', 'S2', 'U1', 'U2']
-=======
     sorted_checks = sorted(
         [*UPG_CHECKS.items(), *STYLE_CHECKS.items()],
         key=get_sort_key
@@ -583,17 +551,11 @@
         *[f"S{n}" for n in range(1, len(STYLE_CHECKS) + 1)],
         *[f"U{n}" for n in range(1, len(UPG_CHECKS) + 1)]
     ]
->>>>>>> 17d027bf
 
 
 @pytest.mark.parametrize(
     'test_set', [STYLE_CHECKS, UPG_CHECKS]
 )
 def test_lint_codes_are_sequential(test_set):
-<<<<<<< HEAD
-    checks = [i for i in test_set.keys()]
-    assert list(range(1, len(checks) + 1)) == checks
-=======
     checks = [i['index'] for i in test_set.values()]
-    assert checks == list(range(1, len(checks) + 1))
->>>>>>> 17d027bf
+    assert checks == list(range(1, len(checks) + 1))