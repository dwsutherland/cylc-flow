# THIS FILE IS PART OF THE CYLC WORKFLOW ENGINE.
# Copyright (C) NIWA & British Crown (Met Office) & Contributors.
#
# This program is free software: you can redistribute it and/or modify
# it under the terms of the GNU General Public License as published by
# the Free Software Foundation, either version 3 of the License, or
# (at your option) any later version.
#
# This program is distributed in the hope that it will be useful,
# but WITHOUT ANY WARRANTY; without even the implied warranty of
# MERCHANTABILITY or FITNESS FOR A PARTICULAR PURPOSE.  See the
# GNU General Public License for more details.
#
# You should have received a copy of the GNU General Public License
# along with this program.  If not, see <http://www.gnu.org/licenses/>.

from json import loads
import logging
from typing import (
    TYPE_CHECKING,
    AsyncGenerator,
    Callable,
    Iterable,
    List,
    Tuple,
    Union,
)

import pytest
from pytest import param

from cylc.flow import (
    CYLC_LOG,
    commands,
)
from cylc.flow.cycling.integer import IntegerPoint
from cylc.flow.cycling.iso8601 import ISO8601Point
from cylc.flow.data_messages_pb2 import PbPrerequisite
from cylc.flow.data_store_mgr import TASK_PROXIES
from cylc.flow.flow_mgr import (
    FLOW_ALL,
    FLOW_NONE,
)
from cylc.flow.task_events_mgr import TaskEventsManager
from cylc.flow.task_outputs import (
    TASK_OUTPUT_FAILED,
    TASK_OUTPUT_SUCCEEDED,
)
<<<<<<< HEAD
from cylc.flow.task_proxy import TaskProxy
=======
>>>>>>> 1ff9fb0f
from cylc.flow.task_state import (
    TASK_STATUS_EXPIRED,
    TASK_STATUS_FAILED,
    TASK_STATUS_PREPARING,
    TASK_STATUS_RUNNING,
    TASK_STATUS_SUBMIT_FAILED,
    TASK_STATUS_SUBMITTED,
    TASK_STATUS_SUCCEEDED,
    TASK_STATUS_WAITING,
)


if TYPE_CHECKING:
    from cylc.flow.cycling import PointBase
    from cylc.flow.scheduler import Scheduler

# NOTE: foo and bar have no parents so at start-up (even with the workflow
# paused) they get spawned out to the runahead limit. 2/pub spawns
# immediately too, because we spawn autospawn absolute-triggered tasks as
# well as parentless tasks. 3/asd does not spawn at start, however.
EXAMPLE_FLOW_CFG = {
    'scheduling': {
        'cycling mode': 'integer',
        'initial cycle point': 1,
        'final cycle point': 10,
        'runahead limit': 'P3',
        'graph': {
            'P1': 'foo & bar',
            'R1/2': 'foo[1] => pub',
            'R1/3': 'foo[-P1] => asd'
        }
    },
    'runtime': {
        'FAM': {},
        'bar': {'inherit': 'FAM'}
    }
}


EXAMPLE_FLOW_2_CFG = {
    'scheduler': {
        'UTC mode': True
    },
    'scheduling': {
        'initial cycle point': '2001',
        'runahead limit': 'P3Y',
        'graph': {
            'P1Y': 'foo',
            'R/2025/P1Y': 'foo => bar',
        }
    },
}


def get_task_ids(
    name_point_list: Iterable[Tuple[str, Union['PointBase', str, int]]]
) -> List[str]:
    """Helper function to return sorted task identities
    from a list of  (name, point) tuples."""
    return sorted(f'{point}/{name}' for name, point in name_point_list)


def assert_expected_log(
    caplog_instance: pytest.LogCaptureFixture,
    expected_log_substrings: List[str]
) -> List[str]:
    """Helper function to check that expected (substrings of) log messages
    are actually in the log.

    Returns the list of actual logged messages.

    Args:
        caplog_instance: The instance of the caplog fixture for the particular
            test.
        expected_log_substrings: The expected, possibly partial, log messages.
    """
    logged_messages = [i[2] for i in caplog_instance.record_tuples]
    assert len(logged_messages) == len(expected_log_substrings)
    for actual, expected in zip(
            sorted(logged_messages), sorted(expected_log_substrings)):
        assert expected in actual
    return logged_messages


@pytest.fixture(scope='module')
async def mod_example_flow(
    mod_flow: Callable, mod_scheduler: Callable, mod_run: Callable
) -> AsyncGenerator['Scheduler', None]:
    """Return a scheduler for interrogating its task pool.

    This is module-scoped so faster than example_flow, but should only be used
    where the test does not mutate the state of the scheduler or task pool.
    """
    id_ = mod_flow(EXAMPLE_FLOW_CFG)
    schd: 'Scheduler' = mod_scheduler(id_, paused_start=True)
    async with mod_run(schd, level=logging.DEBUG):
        yield schd


@pytest.fixture
async def example_flow(
    flow: Callable,
    scheduler: Callable,
    start,
    caplog: pytest.LogCaptureFixture,
) -> AsyncGenerator['Scheduler', None]:
    """Return a scheduler for interrogating its task pool.

    This is function-scoped so slower than mod_example_flow; only use this
    when the test mutates the scheduler or task pool.
    """
    # The run(schd) fixture doesn't work for modifying the DB, so have to
    # set up caplog and do schd.install()/.initialise()/.configure() instead
    caplog.set_level(logging.INFO, CYLC_LOG)
    id_ = flow(EXAMPLE_FLOW_CFG)
    schd: 'Scheduler' = scheduler(id_)
    async with start(schd, level=logging.DEBUG):
        yield schd


@pytest.fixture(scope='module')
async def mod_example_flow_2(
    mod_flow: Callable, mod_scheduler: Callable, mod_run: Callable
) -> AsyncGenerator['Scheduler', None]:
    """Return a scheduler for interrogating its task pool.

    This is module-scoped so faster than example_flow, but should only be used
    where the test does not mutate the state of the scheduler or task pool.
    """
    id_ = mod_flow(EXAMPLE_FLOW_2_CFG)
    schd: 'Scheduler' = mod_scheduler(id_, paused_start=True)
    async with mod_run(schd):
        yield schd


@pytest.mark.parametrize(
    'items, expected_task_ids, expected_bad_items, expected_warnings',
    [
        param(
            ['*/foo'], ['1/foo', '2/foo', '3/foo', '4/foo', '5/foo'], [], [],
            id="Point glob"
        ),
        param(
            ['1/*'],
            ['1/foo', '1/bar'], [], [],
            id="Name glob"
        ),
        param(
            ['1/FAM'], ['1/bar'], [], [],
            id="Family name"
        ),
        param(
            ['*:waiting'],
            ['1/foo', '1/bar', '2/foo', '2/bar', '2/pub', '3/foo', '3/bar',
             '4/foo', '4/bar', '5/foo', '5/bar'], [], [],
            id="Task state"
        ),
        param(
            ['8/foo', '3/asd'], [], ['8/foo', '3/asd'],
            [f"No active tasks matching: {x}" for x in ['8/foo', '3/asd']],
            id="Task not yet spawned"
        ),
        param(
            ['1/foo', '8/bar'], ['1/foo'], ['8/bar'],
            ["No active tasks matching: 8/bar"],
            id="Multiple items"
        ),
        param(
            ['1/grogu', '*/grogu'], [], ['1/grogu', '*/grogu'],
            [f"No active tasks matching: {x}" for x in ['1/grogu', '*/grogu']],
            id="No such task"
        ),
        param(
            ['*'],
            ['1/foo', '1/bar', '2/foo', '2/bar', '2/pub', '3/foo', '3/bar',
             '4/foo', '4/bar', '5/foo', '5/bar'], [], [],
            id="Glob everything"
        )
    ]
)
async def test_filter_task_proxies(
    items: List[str],
    expected_task_ids: List[str],
    expected_bad_items: List[str],
    expected_warnings: List[str],
    mod_example_flow: 'Scheduler',
    caplog: pytest.LogCaptureFixture
) -> None:
    """Test TaskPool.filter_task_proxies().

    The NOTE before EXAMPLE_FLOW_CFG above explains which tasks should be
    expected for the tests here.

    Params:
        items: Arg passed to filter_task_proxies().
        expected_task_ids: IDs of the TaskProxys that are expected to be
            returned.
        expected_bad_items: Expected to be returned.
        expected_warnings: Expected to be logged.
    """
    caplog.set_level(logging.WARNING, CYLC_LOG)
    task_pool = mod_example_flow.pool
    itasks, _, bad_items = task_pool.filter_task_proxies(items)
    task_ids = [itask.identity for itask in itasks]
    assert sorted(task_ids) == sorted(expected_task_ids)
    assert sorted(bad_items) == sorted(expected_bad_items)
    assert_expected_log(caplog, expected_warnings)


@pytest.mark.parametrize(
    'items, expected_task_ids, expected_warnings',
    [
        param(
            ['4/foo'], ['4/foo'], [],
            id="Basic"
        ),
        param(
            ['3/*', '1/f*'], ['3/foo', '3/bar', '3/asd', '1/foo'], [],
            id="Name glob"
        ),
        param(
            ['3'], ['3/foo', '3/bar', '3/asd'], [],
            id="No name"
        ),
        param(
            ['2/FAM'], ['2/bar'], [],
            id="Family name"
        ),
        param(
            ['*/foo'], [], ["No matching tasks found: */foo"],
            id="Point glob not allowed"
        ),
        param(
            ['1/grogu', '1/gro*'], [],
            [f"No matching tasks found: {x}" for x in ['1/grogu', '1/gro*']],
            id="No such task"
        ),
        param(
            ['4/foo', '2/bar', '1/grogu'], ['4/foo', '2/bar'],
            ["No matching tasks found: 1/grogu"],
            id="Multiple items"
        ),
        param(
            ['20/foo', '1/pub'], [],
            ["Invalid cycle point for task: foo, 20",
             "Invalid cycle point for task: pub, 1"],
            id="Task not in graph at given cycle point"
        ),
        param(
            ['1/foo:badger'], ['1/foo'], [],
            id="Task state is ignored"
        ),
        param([], [], [], id="No items given")
    ]
)
async def test_match_taskdefs(
    items: List[str],
    expected_task_ids: List[str],
    expected_warnings: List[str],
    mod_example_flow: 'Scheduler',
    caplog: pytest.LogCaptureFixture
) -> None:
    """Test TaskPool.match_taskdefs().

    This looks for taskdefs at their valid cycle points, not the task pool.

    Params:
        items: Arg passed to match_taskdefs().
        ignore_state: Arg passed to match_taskdefs().
        expected_task_ids: Expected IDs of the tasks in the dict that gets
            returned, of the form "{point}/{name}".
        expected_warnings: Expected to be logged.
    """
    caplog.set_level(logging.WARNING, CYLC_LOG)
    task_pool = mod_example_flow.pool

    n_warnings, task_items = task_pool.match_taskdefs(items)
    assert get_task_ids(task_items) == sorted(expected_task_ids)

    logged_warnings = assert_expected_log(caplog, expected_warnings)
    assert n_warnings == len(logged_warnings)


@pytest.mark.parametrize(
    'items, expected_tasks_to_hold_ids, expected_warnings',
    [
        param(
            ['1/foo', '3/asd'], ['1/foo', '3/asd'], [],
            id="Active & inactive tasks"
        ),
        param(
            ['1/*', '2/*', '3/*', '6/*'],
            ['1/foo', '1/bar', '2/foo', '2/bar', '2/pub', '3/foo', '3/bar'],
            ["No active tasks matching: 6/*"],
            id="Name globs hold active tasks only"  # (active means n=0 here)
        ),
        param(
            ['1/FAM', '2/FAM', '6/FAM'], ['1/bar', '2/bar'],
            ["No active tasks in the family FAM matching: 6/FAM"],
            id="Family names hold active tasks only"
        ),
        param(
            ['1/grogu', 'H/foo', '20/foo', '1/pub'], [],
            ["No matching tasks found: grogu",
             "H/foo - invalid cycle point: H",
             "Invalid cycle point for task: foo, 20",
             "Invalid cycle point for task: pub, 1"],
            id="Non-existent task name or invalid cycle point"
        ),
        param(
            ['1/foo:waiting', '1/foo:failed', '6/bar:waiting'], ['1/foo'],
            ["No active tasks matching: 1/foo:failed",
             "No active tasks matching: 6/bar:waiting"],
            id=(
                "Specifying task state works for active tasks,"
                " not inactive tasks"
            )
        )
    ]
)
async def test_hold_tasks(
    items: List[str],
    expected_tasks_to_hold_ids: List[str],
    expected_warnings: List[str],
    example_flow: 'Scheduler', caplog: pytest.LogCaptureFixture,
    db_select: Callable
) -> None:
    """Test TaskPool.hold_tasks().

    Also tests TaskPool_explicit_match_tasks_to_hold() in the process;
    kills 2 birds with 1 stone.

    Params:
        items: Arg passed to hold_tasks().
        expected_tasks_to_hold_ids: Expected IDs of the tasks that get put in
            the TaskPool.tasks_to_hold set, of the form "{point}/{name}"/
        expected_warnings: Expected to be logged.
    """
    expected_tasks_to_hold_ids = sorted(expected_tasks_to_hold_ids)
    caplog.set_level(logging.WARNING, CYLC_LOG)
    task_pool = example_flow.pool
    n_warnings = task_pool.hold_tasks(items)

    for itask in task_pool.get_tasks():
        hold_expected = itask.identity in expected_tasks_to_hold_ids
        assert itask.state.is_held is hold_expected

    assert get_task_ids(task_pool.tasks_to_hold) == expected_tasks_to_hold_ids

    logged_warnings = assert_expected_log(caplog, expected_warnings)
    assert n_warnings == len(logged_warnings)

    db_held_tasks = db_select(example_flow, True, 'tasks_to_hold')
    assert get_task_ids(db_held_tasks) == expected_tasks_to_hold_ids


async def test_release_held_tasks(
    example_flow: 'Scheduler', db_select: Callable
) -> None:
    """Test TaskPool.release_held_tasks().

    For a workflow with held active tasks 1/foo & 1/bar, and held inactive task
    3/asd.

    We skip testing the matching logic here because it would be slow using the
    function-scoped example_flow fixture, and it would repeat what is covered
    in test_hold_tasks().
    """
    # Setup
    task_pool = example_flow.pool
    expected_tasks_to_hold_ids = sorted(['1/foo', '1/bar', '3/asd'])
    task_pool.hold_tasks(expected_tasks_to_hold_ids)
    for itask in task_pool.get_tasks():
        hold_expected = itask.identity in expected_tasks_to_hold_ids
        assert itask.state.is_held is hold_expected
    assert get_task_ids(task_pool.tasks_to_hold) == expected_tasks_to_hold_ids
    db_tasks_to_hold = db_select(example_flow, True, 'tasks_to_hold')
    assert get_task_ids(db_tasks_to_hold) == expected_tasks_to_hold_ids

    # Test
    task_pool.release_held_tasks(['1/foo', '3/asd'])
    for itask in task_pool.get_tasks():
        assert itask.state.is_held is (itask.identity == '1/bar')

    expected_tasks_to_hold_ids = sorted(['1/bar'])
    assert get_task_ids(task_pool.tasks_to_hold) == expected_tasks_to_hold_ids

    db_tasks_to_hold = db_select(example_flow, True, 'tasks_to_hold')
    assert get_task_ids(db_tasks_to_hold) == expected_tasks_to_hold_ids


@pytest.mark.parametrize(
    'hold_after_point, expected_held_task_ids',
    [
        (0, ['1/foo', '1/bar', '2/foo', '2/bar', '2/pub', '3/foo', '3/bar',
             '4/foo', '4/bar', '5/foo', '5/bar']),
        (1, ['2/foo', '2/bar', '2/pub', '3/foo', '3/bar', '4/foo',
             '4/bar', '5/foo', '5/bar'])
    ]
)
async def test_hold_point(
    hold_after_point: int,
    expected_held_task_ids: List[str],
    example_flow: 'Scheduler', db_select: Callable
) -> None:
    """Test TaskPool.set_hold_point() and .release_hold_point()"""
    expected_held_task_ids = sorted(expected_held_task_ids)
    task_pool = example_flow.pool

    # Test hold
    task_pool.set_hold_point(IntegerPoint(hold_after_point))

    assert ('holdcp', str(hold_after_point)) in db_select(
        example_flow, True, 'workflow_params')

    for itask in task_pool.get_tasks():
        hold_expected = itask.identity in expected_held_task_ids
        assert itask.state.is_held is hold_expected

    assert get_task_ids(task_pool.tasks_to_hold) == expected_held_task_ids
    db_tasks_to_hold = db_select(example_flow, True, 'tasks_to_hold')
    assert get_task_ids(db_tasks_to_hold) == expected_held_task_ids

    # Test release
    task_pool.release_hold_point()

    assert db_select(example_flow, True, 'workflow_params', key='holdcp') == [
        ('holdcp', None)
    ]

    for itask in task_pool.get_tasks():
        assert itask.state.is_held is False

    assert task_pool.tasks_to_hold == set()
    assert db_select(example_flow, True, 'tasks_to_hold') == []


@pytest.mark.parametrize(
    'status,should_trigger',
    [
        (TASK_STATUS_WAITING, True),
        (TASK_STATUS_PREPARING, False),
        (TASK_STATUS_SUBMITTED, False),
        (TASK_STATUS_RUNNING, False),
        (TASK_STATUS_SUCCEEDED, True),
    ]
)
async def test_trigger_states(
    status: str, should_trigger: bool, one: 'Scheduler', start: Callable
):
    """It should only trigger tasks in compatible states."""

    async with start(one):
        task = one.pool.filter_task_proxies(['1/one'])[0][0]

        # reset task a to the provided state
        task.state.reset(status)

        # try triggering the task
        one.pool.force_trigger_tasks(['1/one'], [FLOW_ALL])

        # check whether the task triggered
        assert task.is_manual_submit == should_trigger


async def test_preparing_tasks_on_restart(one_conf, flow, scheduler, start):
    """Preparing tasks should be reset to waiting on restart.

    This forces preparation to be re-done on restart so that it uses the
    new configuration.

    See discussion on: https://github.com/cylc/cylc-flow/pull/4668

    """
    id_ = flow(one_conf)

    # start the workflow, reset a task to preparing
    one = scheduler(id_)
    async with start(one):
        task = one.pool.filter_task_proxies(['*'])[0][0]
        task.state.reset(TASK_STATUS_PREPARING)

    # when we restart the task should have been reset to waiting
    one = scheduler(id_)
    async with start(one):
        task = one.pool.filter_task_proxies(['*'])[0][0]
        assert task.state(TASK_STATUS_WAITING)
        task.state.reset(TASK_STATUS_SUCCEEDED)

    # whereas if we reset the task to succeeded the state is not reset
    one = scheduler(id_)
    async with start(one):
        task = one.pool.filter_task_proxies(['*'])[0][0]
        assert task.state(TASK_STATUS_SUCCEEDED)


async def test_reload_stopcp(
    flow: Callable, scheduler: Callable, start: Callable
):
    """Test that the task pool stopping point does not revert to the final
    cycle point on reload."""
    cfg = {
        'scheduler': {
            'allow implicit tasks': True,
            'cycle point format': 'CCYY',
        },
        'scheduling': {
            'initial cycle point': 2010,
            'stop after cycle point': 2020,
            'final cycle point': 2030,
            'graph': {
                'P1Y': 'anakin'
            }
        }
    }
    schd: 'Scheduler' = scheduler(flow(cfg))
    async with start(schd):
        assert str(schd.pool.stop_point) == '2020'
        await commands.run_cmd(commands.reload_workflow(schd))
        assert str(schd.pool.stop_point) == '2020'


async def test_runahead_after_remove(
    example_flow: 'Scheduler'
) -> None:
    """The runahead limit should be recomputed after tasks are removed.

    """
    task_pool = example_flow.pool
    assert int(task_pool.runahead_limit_point) == 4

    # No change after removing an intermediate cycle.
    example_flow.remove_tasks(['3/*'])
    assert int(task_pool.runahead_limit_point) == 4

    # Should update after removing the first point.
    example_flow.remove_tasks(['1/*'])
    assert int(task_pool.runahead_limit_point) == 5


async def test_load_db_bad_platform(
    flow: Callable, scheduler: Callable, start: Callable, one_conf: Callable
):
    """Test that loading an unavailable platform from the database doesn't
    cause calamitous failure."""
    schd: 'Scheduler' = scheduler(flow(one_conf))

    async with start(schd):
        result = schd.pool.load_db_task_pool_for_restart(0, (
            '1', 'one', '{"1": 1}', "0", False, False, "failed",
            False, 1, '', 'culdee-fell-summit', '', '', '', '{}'
        ))
        assert result == 'culdee-fell-summit'


def list_tasks(schd):
    """Return a sorted list of task pool tasks.

    Returns a list in the format:
        [
            (cycle, task, state)
        ]

    """
    return sorted(
        (itask.tokens['cycle'], itask.tokens['task'], itask.state.status)
        for itask in schd.pool.get_tasks()
    )


@pytest.mark.parametrize(
    'graph_1, graph_2, '
    'expected_1, expected_2, expected_3, expected_4',
    [
        param(  # Restart after adding a prerequisite to task z
            '''a => z
               b => z''',
            '''a => z
               b => z
               c => z''',
            [
                ('1', 'a', 'running'),
                ('1', 'b', 'running'),
            ],
            [
                ('1', 'b', 'running'),
                ('1', 'z', 'waiting'),
            ],
            [
                ('1', 'b', 'running'),
                ('1', 'z', 'waiting'),
            ],
            [
                {('1', 'a', 'succeeded'): 'satisfied naturally'},
                {('1', 'b', 'succeeded'): False},
                {('1', 'c', 'succeeded'): False},
            ],
            id='added'
        ),
        param(  # Restart after removing a prerequisite from task z
            '''a => z
               b => z
               c => z''',
            '''a => z
               b => z''',
            [
                ('1', 'a', 'running'),
                ('1', 'b', 'running'),
                ('1', 'c', 'running'),
            ],
            [
                ('1', 'b', 'running'),
                ('1', 'c', 'running'),
                ('1', 'z', 'waiting'),
            ],
            [
                ('1', 'b', 'running'),
                ('1', 'c', 'running'),
                ('1', 'z', 'waiting'),
            ],
            [
                {('1', 'a', 'succeeded'): 'satisfied naturally'},
                {('1', 'b', 'succeeded'): False},
            ],
            id='removed'
        )
    ]
)
async def test_restart_prereqs(
    flow, scheduler, start,
    graph_1, graph_2,
    expected_1, expected_2, expected_3, expected_4
):
    """It should handle graph prerequisites change on restart.

    Prerequisite changes must be applied to tasks already in the pool.
    See https://github.com/cylc/cylc-flow/pull/5334

    """
    conf = {
        'scheduler': {'allow implicit tasks': 'True'},
        'scheduling': {
            'graph': {
                'R1': graph_1
            }
        }
    }
    id_ = flow(conf)
    schd: Scheduler = scheduler(id_, paused_start=False)

    async with start(schd):
        # Release tasks 1/a and 1/b
        schd.pool.release_runahead_tasks()
        schd.release_tasks_to_run()
        assert list_tasks(schd) == expected_1

        # Mark 1/a as succeeded and spawn 1/z
        task_a = schd.pool.get_tasks()[0]
        schd.pool.task_events_mgr.process_message(task_a, 1, 'succeeded')
        assert list_tasks(schd) == expected_2

        # Save our progress
        schd.workflow_db_mgr.put_task_pool(schd.pool)

    # Edit the workflow to add a new dependency on "z"
    conf['scheduling']['graph']['R1'] = graph_2
    id_ = flow(conf, workflow_id=id_)

    # Restart it
    schd = scheduler(id_, run_mode='simulation', paused_start=False)
    async with start(schd):
        # Load jobs from db
        schd.workflow_db_mgr.pri_dao.select_jobs_for_restart(
            schd.data_store_mgr.insert_db_job
        )
        assert list_tasks(schd) == expected_3

        # To cover some code for loading prereqs from the DB at restart:
        schd.data_store_mgr.update_data_structure()

        # Check resulting dependencies of task z
        task_z = [
            t for t in schd.pool.get_tasks() if t.tdef.name == "z"
        ][0]
        assert sorted(
            (
                p._satisfied
                for p in task_z.state.prerequisites
            ),
            key=lambda d: tuple(d.keys())[0],
        ) == expected_4


@pytest.mark.parametrize(
    'graph_1, graph_2, '
    'expected_1, expected_2, expected_3, expected_4',
    [
        param(  # Reload after adding a prerequisite to task z
            '''a => z
               b => z''',
            '''a => z
               b => z
               c => z''',
            [
                ('1', 'a', 'running'),
                ('1', 'b', 'running'),
            ],
            [
                ('1', 'b', 'running'),
                ('1', 'z', 'waiting'),
            ],
            [
                ('1', 'b', 'running'),
                ('1', 'z', 'waiting'),
            ],
            [
                {('1', 'a', 'succeeded'): 'satisfied naturally'},
                {('1', 'b', 'succeeded'): False},
                {('1', 'c', 'succeeded'): False},
            ],
            id='added'
        ),
        param(  # Reload after removing a prerequisite from task z
            '''a => z
               b => z
               c => z''',
            '''a => z
               b => z''',
            [
                ('1', 'a', 'running'),
                ('1', 'b', 'running'),
                ('1', 'c', 'running'),
            ],
            [
                ('1', 'b', 'running'),
                ('1', 'c', 'running'),
                ('1', 'z', 'waiting'),
            ],
            [
                ('1', 'b', 'running'),
                ('1', 'c', 'running'),
                ('1', 'z', 'waiting'),
            ],
            [
                {('1', 'a', 'succeeded'): 'satisfied naturally'},
                {('1', 'b', 'succeeded'): False},
            ],
            id='removed'
        )
    ]
)
async def test_reload_prereqs(
    flow, scheduler, start,
    graph_1, graph_2,
    expected_1, expected_2, expected_3, expected_4
):
    """It should handle graph prerequisites change on reload.

    Prerequisite changes must be applied to tasks already in the pool.
    See https://github.com/cylc/cylc-flow/pull/5334

    """
    conf = {
        'scheduler': {'allow implicit tasks': 'True'},
        'scheduling': {
            'graph': {
                'R1': graph_1
            }
        }
    }
    id_ = flow(conf)
    schd: Scheduler = scheduler(id_, paused_start=False)

    async with start(schd):
        # Release tasks 1/a and 1/b
        schd.pool.release_runahead_tasks()
        schd.release_tasks_to_run()
        assert list_tasks(schd) == expected_1

        # Mark 1/a as succeeded and spawn 1/z
        task_a = schd.pool.get_tasks()[0]
        schd.pool.task_events_mgr.process_message(task_a, 1, 'succeeded')
        assert list_tasks(schd) == expected_2

        # Modify flow.cylc to add a new dependency on "z"
        conf['scheduling']['graph']['R1'] = graph_2
        flow(conf, workflow_id=id_)

        # Reload the workflow config
        await commands.run_cmd(commands.reload_workflow(schd))
        assert list_tasks(schd) == expected_3

        # Check resulting dependencies of task z
        task_z = [
            t for t in schd.pool.get_tasks() if t.tdef.name == "z"
        ][0]
        assert sorted(
            (
                p._satisfied
                for p in task_z.state.prerequisites
            ),
            key=lambda d: tuple(d.keys())[0],
        ) == expected_4


async def _test_restart_prereqs_sat():
    schd: Scheduler
    # YIELD: the workflow has now started...
    schd = yield
    await schd.update_data_structure()

    # Release tasks 1/a and 1/b
    schd.pool.release_runahead_tasks()
    schd.release_tasks_to_run()
    assert list_tasks(schd) == [
        ('1', 'a', 'running'),
        ('1', 'b', 'running')
    ]

    # Mark both as succeeded and spawn 1/c
    for itask in schd.pool.get_tasks():
        schd.pool.task_events_mgr.process_message(itask, 1, 'succeeded')
        schd.workflow_db_mgr.put_update_task_outputs(itask)
        schd.pool.remove_if_complete(itask)
    schd.workflow_db_mgr.process_queued_ops()
    assert list_tasks(schd) == [
        ('1', 'c', 'waiting')
    ]

    # YIELD: the workflow has now restarted or reloaded with the new config...
    schd = yield
    await schd.update_data_structure()
    assert list_tasks(schd) == [
        ('1', 'c', 'waiting')
    ]

    # Check resulting dependencies of task z
    task_c = schd.pool.get_tasks()[0]
    assert sorted(
        (*key, satisfied)
        for prereq in task_c.state.prerequisites
        for key, satisfied in prereq.items()
    ) == [
        ('1', 'a', 'succeeded', 'satisfied naturally'),
        ('1', 'b', 'succeeded', 'satisfied from database')
    ]

    # The prereqs in the data store should have been updated too
    # await schd.update_data_structure()
    tasks = (
        schd.data_store_mgr.data[schd.data_store_mgr.workflow_id][TASK_PROXIES]
    )
    task_c_prereqs: List[PbPrerequisite] = tasks[
        schd.data_store_mgr.id_.duplicate(cycle='1', task='c').id
    ].prerequisites
    assert sorted(
        (condition.task_proxy, condition.satisfied, condition.message)
        for prereq in task_c_prereqs
        for condition in prereq.conditions
    ) == [
        ('1/a', True, 'satisfied naturally'),
        ('1/b', True, 'satisfied from database'),
    ]

    # and we're done, yield back control and return
    yield


@pytest.mark.parametrize('do_restart', [True, False])
async def test_graph_change_prereq_satisfaction(
    flow, scheduler, start, do_restart
):
    """It should handle graph prerequisites change on reload/restart.

    If the graph is changed to add a dependency which has been previously
    satisfied, then Cylc should perform a DB check and mark the prerequsite
    as satisfied accordingly.

    See https://github.com/cylc/cylc-flow/pull/5334

    """
    conf = {
        'scheduler': {'allow implicit tasks': 'True'},
        'scheduling': {
            'graph': {
                'R1': '''
                    a => c
                    b
                '''
            }
        }
    }
    id_ = flow(conf)
    schd = scheduler(id_, run_mode='simulation', paused_start=False)

    test = _test_restart_prereqs_sat()
    await test.asend(None)

    if do_restart:
        async with start(schd):
            # start the workflow and run part 1 of the tests
            await test.asend(schd)

        # shutdown and change the workflow definiton
        conf['scheduling']['graph']['R1'] += '\nb => c'
        flow(conf, workflow_id=id_)
        schd = scheduler(id_, run_mode='simulation', paused_start=False)

        async with start(schd):
            # restart the workflow and run part 2 of the tests
            await test.asend(schd)

    else:
        async with start(schd):
            await test.asend(schd)

            # Modify flow.cylc to add a new dependency on "b"
            conf['scheduling']['graph']['R1'] += '\nb => c'
            flow(conf, workflow_id=id_)

            # Reload the workflow config
            await commands.run_cmd(commands.reload_workflow(schd))

            await test.asend(schd)


async def test_runahead_limit_for_sequence_before_start_cycle(
    flow,
    scheduler,
    start,
):
    """It should obey the runahead limit.

    Ensure the runahead limit is computed correctly for sequences before the
    start cycle

    See https://github.com/cylc/cylc-flow/issues/5603
    """
    id_ = flow({
        'scheduler': {'allow implicit tasks': 'True'},
        'scheduling': {
            'initial cycle point': '2000',
            'runahead limit': 'P2Y',
            'graph': {
                'R1/2000': 'a',
                'P1Y': 'b[-P1Y] => b',
            },
        }
    })
    schd = scheduler(id_, startcp='2005')
    async with start(schd):
        assert str(schd.pool.runahead_limit_point) == '20070101T0000Z'


def list_pool_from_db(schd):
    """Returns the task pool table as a sorted list."""
    db_task_pool = []
    schd.workflow_db_mgr.pri_dao.select_task_pool(
        lambda _, row: db_task_pool.append(row)
    )
    return sorted(db_task_pool)


async def test_db_update_on_removal(
    flow,
    scheduler,
    start,
):
    """It should updated the task_pool table when tasks complete.

    There was a bug where the task_pool table was only being updated when tasks
    in the pool were updated. This meant that if a task was removed the DB
    would not reflect this change and would hold a record of the task in the
    wrong state.

    This test ensures that the DB is updated when a task is removed from the
    pool.

    See: https://github.com/cylc/cylc-flow/issues/5598
    """
    id_ = flow({
        'scheduler': {
            'allow implicit tasks': 'true',
        },
        'scheduling': {
            'graph': {
                'R1': 'a',
            },
        },
    })
    schd = scheduler(id_)
    async with start(schd):
        task_a = schd.pool.get_tasks()[0]

        # set the task to running
        schd.pool.task_events_mgr.process_message(task_a, 1, 'started')

        # update the db
        await schd.update_data_structure()
        schd.workflow_db_mgr.process_queued_ops()

        # the task should appear in the DB
        assert list_pool_from_db(schd) == [
            ['1', 'a', 'running', 0],
        ]

        # mark the task as succeeded and allow it to be removed from the pool
        schd.pool.task_events_mgr.process_message(task_a, 1, 'succeeded')
        schd.pool.remove_if_complete(task_a)

        # update the DB, note no new tasks have been added to the pool
        await schd.update_data_structure()
        schd.workflow_db_mgr.process_queued_ops()

        # the task should be gone from the DB
        assert list_pool_from_db(schd) == []


async def test_no_flow_tasks_dont_spawn(
    flow,
    scheduler,
    start,
):
    """Ensure no-flow tasks don't spawn downstreams.

    No-flow tasks (i.e `--flow=none`) are not attached to any "flow".

    See https://github.com/cylc/cylc-flow/issues/5613
    """
    id_ = flow({
        'scheduling': {
            'graph': {
                'R1': 'a => b => c'
            }
        },
    })

    schd: Scheduler = scheduler(id_)
    async with start(schd):
        task_a = schd.pool.get_tasks()[0]

        # set as no-flow:
        task_a.flow_nums = set()

        # Set as completed: should not spawn children.
        schd.pool.set_prereqs_and_outputs(
            [task_a.identity], [], [], [FLOW_NONE]
        )
        assert not schd.pool.get_tasks()

        for flow_nums, expected_pool in (
            # outputs yielded from a no-flow task should not spawn downstreams
            (set(), []),
            # outputs yielded from a task with flow numbers should spawn
            # downstreams in the same flow
            ({1}, [('1/b', {1})]),
        ):
            # set the flow-nums on 1/a
            task_a.flow_nums = flow_nums

            # spawn on the succeeded output
            schd.pool.spawn_on_output(task_a, TASK_OUTPUT_SUCCEEDED)

            schd.pool.spawn_on_all_outputs(task_a)

            # ensure the pool is as expected
            assert [
                (itask.identity, itask.flow_nums)
                for itask in schd.pool.get_tasks()
            ] == expected_pool


async def test_task_proxy_remove_from_queues(
    flow, one_conf, scheduler, start,
):
    """TaskPool.remove should delete task proxies from queues.

    See https://github.com/cylc/cylc-flow/pull/5573
    """
    # Set up a scheduler with a non-default queue:
    one_conf['scheduling'] = {
        'queues': {'queue_two': {'members': 'one, control'}},
        'graph': {'R1': 'two & one & control'},
    }
    schd = scheduler(flow(one_conf))
    async with start(schd):
        # Get a list of itasks:
        itasks = schd.pool.get_tasks()

        for itask in itasks:
            id_ = itask.identity

            # The meat of the test - remove itask from pool if it
            # doesn't have "control" in the name:
            if 'control' not in id_:
                schd.pool.remove(itask)

        # Look at the queues afterwards:
        queues_after = {
            name: [itask.identity for itask in queue.deque]
            for name, queue in schd.pool.task_queue_mgr.queues.items()}

        assert queues_after['queue_two'] == ['1/control']


async def test_runahead_offset_start(
    mod_example_flow_2: 'Scheduler'
) -> None:
    """Late-start recurrences should not break the runahead limit at start-up.

    See GitHub #5708
    """
    task_pool = mod_example_flow_2.pool
    assert task_pool.runahead_limit_point == ISO8601Point('2004')


async def test_detect_incomplete_tasks(
    flow,
    scheduler,
    start,
    log_filter,
):
    """Finished but incomplete tasks should be retained as incomplete."""
    incomplete_final_task_states = {
        # final task states that would leave a task with
        # completion=succeeded incomplete
        TASK_STATUS_FAILED: TaskEventsManager.EVENT_FAILED,
        TASK_STATUS_EXPIRED: TaskEventsManager.EVENT_EXPIRED,
        TASK_STATUS_SUBMIT_FAILED: TaskEventsManager.EVENT_SUBMIT_FAILED
    }
    id_ = flow({
        'scheduling': {
            'graph': {
                # a workflow with one task for each of the final task states
                'R1': '\n'.join(incomplete_final_task_states.keys())
            }
        }
    })
    schd = scheduler(id_)
    async with start(schd, level=logging.DEBUG):
        itasks = schd.pool.get_tasks()
        for itask in itasks:
            itask.state_reset(is_queued=False)
            # spawn the output corresponding to the task
            schd.pool.task_events_mgr.process_message(
                itask, 1,
                incomplete_final_task_states[itask.tdef.name]
            )
            # ensure that it is correctly identified as incomplete
            assert not itask.state.outputs.is_complete()
            assert log_filter(
                contains=(
                    f"[{itask}] did not complete the required outputs:"
                ),
            )
            # the task should not have been removed
            assert itask in schd.pool.get_tasks()


async def test_future_trigger_final_point(
    flow,
    scheduler,
    start,
    log_filter,
):
    """Check spawning of future-triggered tasks: foo[+P1] => bar.

    Don't spawn if a prerequisite reaches beyond the final cycle point.

    """
    id_ = flow(
        {
            'scheduling': {
                'cycling mode': 'integer',
                'initial cycle point': 1,
                'final cycle point': 1,
                'graph': {
                    'P1': "foo\n foo[+P1] & bar => baz"
                }
            }
        }
    )
    schd = scheduler(id_)
    async with start(schd):
        for itask in schd.pool.get_tasks():
            schd.pool.spawn_on_output(itask, "succeeded")
        assert log_filter(
            regex=(
                ".*1/baz.*not spawned: a prerequisite is beyond"
                r" the workflow stop point \(1\)"
            )
        )


async def test_set_failed_complete(
    flow,
    scheduler,
    start,
    one_conf,
    log_filter,
    db_select: Callable
):
    """Test manual completion of an incomplete failed task."""
    id_ = flow(one_conf)
    schd: Scheduler = scheduler(id_)
    async with start(schd, level=logging.DEBUG):
        one = schd.pool.get_tasks()[0]
        one.state_reset(is_queued=False)

        schd.pool.task_events_mgr.process_message(one, 1, "failed")
        assert log_filter(
            regex="1/one.* setting implied output: submitted")
        assert log_filter(
            regex="1/one.* setting implied output: started")
        assert log_filter(
            regex="failed.* did not complete the required outputs")

        # Set failed task complete via default "set" args.
        schd.pool.set_prereqs_and_outputs([one.identity], [], [], ['all'])

        assert log_filter(
            contains=f'[{one}] removed from active task pool: completed')

        db_outputs = db_select(
            schd, True, 'task_outputs', 'outputs',
            **{'name': 'one'}
        )
        assert (
            sorted(loads((db_outputs[0])[0])) == [
                "failed", "started", "submitted", "succeeded"
            ]
        )


async def test_set_prereqs(
    flow,
    scheduler,
    start,
    log_filter,
):
    """Check manual setting of prerequisites.

    """
    id_ = flow(
        {
            'scheduling': {
                'initial cycle point': '2040',
                'graph': {
                    'R1': "foo & bar & baz => qux"
                }
            },
            'runtime': {
                'foo': {
                    'outputs': {
                        'a': 'drugs and money',
                    }
                }
            }
        }
    )
    schd: Scheduler = scheduler(id_)

    async with start(schd):

        # it should start up with foo, bar, baz
        assert schd.pool.get_task_ids() == {
            "20400101T0000Z/bar",
            "20400101T0000Z/baz",
            "20400101T0000Z/foo",
        }

        # try to set an invalid prereq of qux
        schd.pool.set_prereqs_and_outputs(
            ["20400101T0000Z/qux"], [], ["20400101T0000Z/foo:a"], ['all'])
        assert log_filter(
            contains=(
                '20400101T0000Z/qux does not depend on "20400101T0000Z/foo:a"'
            )
        )

        # it should not add 20400101T0000Z/qux to the pool
        assert schd.pool.get_task_ids() == {
            "20400101T0000Z/bar",
            "20400101T0000Z/baz",
            "20400101T0000Z/foo",
        }

        # set one prereq of inactive task 20400101T0000Z/qux
        schd.pool.set_prereqs_and_outputs(
            ["20400101T0000Z/qux"],
            [],
            ["20400101T0000Z/foo:succeeded"],
            ['all'])

        # it should add 20400101T0000Z/qux to the pool
        assert schd.pool.get_task_ids() == {
            "20400101T0000Z/bar",
            "20400101T0000Z/baz",
            "20400101T0000Z/foo",
            "20400101T0000Z/qux",
        }

        # get the 20400101T0000Z/qux task proxy
        qux = schd.pool.get_task(ISO8601Point("20400101T0000Z"), "qux")
        assert not qux.state.prerequisites_all_satisfied()

        # set its other prereqs (test implicit "succeeded" and "succeed")
        # and truncated cycle point
        schd.pool.set_prereqs_and_outputs(
            ["2040/qux"], [], ["2040/bar", "2040/baz:succeed"], ['all'])

        # it should now be fully satisfied
        assert qux.state.prerequisites_all_satisfied()


async def test_set_bad_prereqs(
    flow,
    scheduler,
    start,
    log_filter,
):
    """Check manual setting of prerequisites.

    """
    id_ = flow({
        'scheduler': {
            'cycle point format': '%Y'},
        'scheduling': {
            'initial cycle point': '2040',
            'graph': {'R1': "foo => bar"}},
    })
    schd: Scheduler = scheduler(id_)

    def set_prereqs(prereqs):
        """Shorthand so only varible under test given as arg"""
        schd.pool.set_prereqs_and_outputs(
            ["2040/bar"], [], prereqs, ['all'])

    async with start(schd):
        # Invalid: task name wildcard:
        set_prereqs(["2040/*"])
        assert log_filter(contains='Invalid prerequisite task name')

        # Invalid: cycle point wildcard.
        set_prereqs(["*/foo"])
        assert log_filter(contains='Invalid prerequisite cycle point')


async def test_set_outputs_live(
    flow,
    scheduler,
    start,
    log_filter,
):
    """Check manual set outputs in an active (spawned) task.

    """
    id_ = flow(
        {
            'scheduling': {
                'graph': {
                    'R1': """
                        foo:x => bar
                        foo => baz
                        foo:y
                    """
                }
            },
            'runtime': {
                'foo': {
                    'outputs': {
                        'x': 'xylophone',
                        'y': 'yacht'
                    }
                }
            }
        }
    )
    schd: Scheduler = scheduler(id_)

    async with start(schd):

        # it should start up with just 1/foo
        assert schd.pool.get_task_ids() == {"1/foo"}

        # fake failed
        foo = schd.pool.get_task(IntegerPoint("1"), "foo")
        foo.state_reset(is_queued=False)
        schd.pool.task_events_mgr.process_message(foo, 1, 'failed')

        # set foo:x: it should spawn bar but not baz
        schd.pool.set_prereqs_and_outputs(["1/foo"], ["x"], [], ['all'])
        assert schd.pool.get_task_ids() == {"1/bar", "1/foo"}
        # Foo should have been removed from the queue:
        assert '1/foo' not in [
            i.identity for i
            in schd.pool.task_queue_mgr.queues['default'].deque
        ]
        # set foo:succeed: it should spawn baz but foo remains incomplete.
        schd.pool.set_prereqs_and_outputs(
            ["1/foo"], ["succeeded"], [], ['all'])
        assert schd.pool.get_task_ids() == {"1/bar", "1/baz", "1/foo"}

        # it should complete implied outputs (submitted, started) too
        assert log_filter(contains="setting implied output: submitted")
        assert log_filter(contains="setting implied output: started")

        # set foo (default: all required outputs) to complete y.
        schd.pool.set_prereqs_and_outputs(["1/foo"], [], [], ['all'])
        assert log_filter(contains="output 1/foo:succeeded completed")
        assert schd.pool.get_task_ids() == {"1/bar", "1/baz"}


async def test_set_outputs_live2(
    flow,
    scheduler,
    start,
    log_filter,
):
    """Assert that optional outputs are satisfied before completion
    outputs to prevent incomplete task warnings.
    """
    id_ = flow(
        {
            'scheduling': {'graph': {
                'R1': """
                    foo:a => apple
                    foo:b => boat
                """}},
            'runtime': {'foo': {'outputs': {
                'a': 'xylophone',
                'b': 'yacht'}}}
        }
    )
    schd: Scheduler = scheduler(id_)

    async with start(schd):
        schd.pool.set_prereqs_and_outputs(["1/foo"], [], [], ['all'])
        assert not log_filter(
            contains="did not complete required outputs: ['a', 'b']"
        )


async def test_set_outputs_future(
    flow,
    scheduler,
    start,
    log_filter,
):
    """Check manual setting of inactive task outputs.

    """
    id_ = flow(
        {
            'scheduling': {
                'graph': {
                    'R1': "a:x & a:y => b => c"
                }
            },
            'runtime': {
                'a': {
                    'outputs': {
                        'x': 'xylophone',
                        'y': 'yacht'
                    }
                }
            }
        }
    )
    schd: Scheduler = scheduler(id_)

    async with start(schd):

        # it should start up with just 1/a
        assert schd.pool.get_task_ids() == {"1/a"}

        # setting inactive task b succeeded should spawn c but not b
        schd.pool.set_prereqs_and_outputs(
            ["1/b"], ["succeeded"], [], ['all'])
        assert schd.pool.get_task_ids() == {"1/a", "1/c"}

        schd.pool.set_prereqs_and_outputs(
            items=["1/a"],
            outputs=["x", "y", "cheese"],
            prereqs=[],
            flow=['all']
        )
        assert log_filter(contains="Output 1/a:cheese not found")
        assert log_filter(contains="completed output x")
        assert log_filter(contains="completed output y")


async def test_set_outputs_from_skip_settings(
    flow,
    scheduler,
    start,
    log_filter,
    validate
):
    """Check working of ``cylc set --out=skip``:

    1. --out=skip can be used to set all required outputs.
    2. --out=skip,other_output can be used to set other outputs.

    """
    id_ = flow(
        {
            'scheduling': {
                'cycling mode': 'integer',
                'initial cycle point': 1,
                'final cycle point': 2,
                'graph': {
                    'P1': """
                        a => after_asucceeded
                        a:x => after_ax
                        a:y? => after_ay
                    """
                }
            },
            'runtime': {
                'a': {
                    'outputs': {
                        'x': 'xebec',
                        'y': 'yacht'
                    },
                    'skip': {'outputs': 'x'}
                }
            }
        }
    )
    validate(id_)
    schd: Scheduler = scheduler(id_)

    async with start(schd):
        # it should start up with just tasks a:
        assert schd.pool.get_task_ids() == {'1/a', '2/a'}

        # setting 1/a output to skip should set output x, but not
        # y (because y is optional).
        schd.pool.set_prereqs_and_outputs(
            ['1/a'], ['skip'], [], ['all'])
        assert schd.pool.get_task_ids() == {
            '1/after_asucceeded',
            '1/after_ax',
            '2/a',
        }

        # Check that the presence of "skip" in outputs doesn't
        # trigger a warning:
        assert not log_filter(level=30)

        # You should be able to set skip as part of a list of outputs:
        schd.pool.set_prereqs_and_outputs(
            ['2/a'], ['skip', 'y'], [], ['all'])
        assert schd.pool.get_task_ids() == {
            '1/after_asucceeded',
            '1/after_ax',
            '2/after_asucceeded',
            '2/after_ax',
            '2/after_ay',
        }


async def test_prereq_satisfaction(
    flow,
    scheduler,
    start,
    log_filter,
):
    """Check manual setting of task prerequisites.

    """
    id_ = flow(
        {
            'scheduling': {
                'graph': {
                    'R1': "a:x & a:y => b"
                }
            },
            'runtime': {
                'a': {
                    'outputs': {
                        'x': 'xylophone',
                        'y': 'yacht'
                    }
                }
            }
        }
    )
    schd: Scheduler = scheduler(id_)
    async with start(schd):
        # it should start up with just 1/a
        assert schd.pool.get_task_ids() == {"1/a"}
        # spawn b
        schd.pool.set_prereqs_and_outputs(["1/a"], ["x"], [], ['all'])
        assert schd.pool.get_task_ids() == {"1/a", "1/b"}

        b = schd.pool.get_task(IntegerPoint("1"), "b")

        assert not b.prereqs_are_satisfied()

        # set valid and invalid prerequisites, by label and message.
        schd.pool.set_prereqs_and_outputs(
            prereqs=["1/a:xylophone", "1/a:y", "1/a:w", "1/a:z"],
            items=["1/b"], outputs=[], flow=['all']
        )
        assert log_filter(contains="1/a:z not found")
        assert log_filter(contains="1/a:w not found")
        # FIXME: testing that something is *not* logged is extremely fragile:
        assert not log_filter(regex='.*does not depend on.*')

        assert b.prereqs_are_satisfied()


@pytest.mark.parametrize('compat_mode', ['compat-mode', 'normal-mode'])
@pytest.mark.parametrize('cycling_mode', ['integer', 'datetime'])
@pytest.mark.parametrize('runahead_format', ['P3Y', 'P3'])
async def test_compute_runahead(
    cycling_mode,
    compat_mode,
    runahead_format,
    flow,
    scheduler,
    start,
    monkeypatch,
):
    """Test the calculation of the runahead limit.

    This test ensures that:
    * Runahead tasks are excluded from computations
      see https://github.com/cylc/cylc-flow/issues/5825
    * Tasks are initiated with the correct is_runahead status on startup.
    * Behaviour in compat/regular modes is same unless failed tasks are present
    * Behaviour is the same for integer/datetime cycling modes.

    """
    if cycling_mode == 'integer':

        config = {
            'scheduler': {
                'allow implicit tasks': 'True',
            },
            'scheduling': {
                'initial cycle point': '1',
                'cycling mode': 'integer',
                'runahead limit': 'P3',
                'graph': {
                    'P1': 'a'
                },
            }
        }
        point = lambda point: IntegerPoint(str(int(point)))
    else:
        config = {
            'scheduler': {
                'allow implicit tasks': 'True',
                'cycle point format': 'CCYY',
            },
            'scheduling': {
                'initial cycle point': '0001',
                'runahead limit': runahead_format,
                'graph': {
                    'P1Y': 'a'
                },
            }
        }
        point = ISO8601Point

    monkeypatch.setattr(
        'cylc.flow.flags.cylc7_back_compat',
        compat_mode == 'compat-mode',
    )

    id_ = flow(config)
    schd = scheduler(id_)
    async with start(schd):
        schd.pool.compute_runahead(force=True)
        assert int(str(schd.pool.runahead_limit_point)) == 4

        # ensure task states are initiated with is_runahead status
        assert schd.pool.get_task(point('0001'), 'a').state(is_runahead=False)
        assert schd.pool.get_task(point('0005'), 'a').state(is_runahead=True)

        # mark the first three cycles as running
        for cycle in range(1, 4):
            schd.pool.get_task(point(f'{cycle:04}'), 'a').state.reset(
                TASK_STATUS_RUNNING
            )

        schd.pool.compute_runahead(force=True)
        assert int(str(schd.pool.runahead_limit_point)) == 4  # no change

        # In Cylc 8 all incomplete tasks hold back runahead.

        # In Cylc 7, submit-failed tasks hold back runahead..
        schd.pool.get_task(point('0001'), 'a').state.reset(
            TASK_STATUS_SUBMIT_FAILED
        )
        schd.pool.compute_runahead(force=True)
        assert int(str(schd.pool.runahead_limit_point)) == 4

        # ... but failed ones don't. Go figure.
        schd.pool.get_task(point('0001'), 'a').state.reset(
            TASK_STATUS_FAILED
        )
        schd.pool.compute_runahead(force=True)
        if compat_mode == 'compat-mode':
            assert int(str(schd.pool.runahead_limit_point)) == 5
        else:
            assert int(str(schd.pool.runahead_limit_point)) == 4  # no change

        # mark cycle 1 as complete
        # (via task message so the task gets removed before runahead compute)
        schd.task_events_mgr.process_message(
            schd.pool.get_task(point('0001'), 'a'),
            logging.INFO,
            TASK_OUTPUT_SUCCEEDED
        )
        schd.pool.compute_runahead(force=True)
        assert int(str(schd.pool.runahead_limit_point)) == 5  # +1


async def test_compute_runahead_with_no_tasks(flow, scheduler, run):
    """It should handle the case of an empty workflow.

    See https://github.com/cylc/cylc-flow/issues/6225
    """
    id_ = flow(
        {
            'scheduling': {
                'initial cycle point': '2000',
                'graph': {'R1': 'foo'},
            },
        }
    )
    schd = scheduler(id_, startcp='2002', paused_start=False)
    async with run(schd):
        assert schd.pool.compute_runahead() is False
        assert schd.pool.runahead_limit_point is None
        assert schd.pool.get_tasks() == []


async def test_compute_runahead_with_no_sequences(
    flow, scheduler, start, run, complete
):
    """It should handle no sequences within the start-stop cycle range.

    See https://github.com/cylc/cylc-flow/issues/6154
    """
    cfg = {
        'scheduling': {
            'cycling mode': 'integer',
            'initial cycle point': '1',
            'graph': {
                'P1': 'foo[-P1] => foo',
            },
        },
    }
    id_ = flow(cfg)
    schd = scheduler(id_, paused_start=False)
    async with run(schd):
        await complete(schd, '2/foo')

    cfg['scheduling']['graph']['R1'] = cfg['scheduling']['graph']['P1']
    cfg['scheduling']['graph'].pop('P1')
    flow(cfg, workflow_id=id_)

    schd = scheduler(id_, paused_start=False)
    async with start(schd):
        schd.pool.compute_runahead()
        assert schd.pool.runahead_limit_point == IntegerPoint('3')


@pytest.mark.parametrize('rhlimit', ['P2D', 'P2'])
@pytest.mark.parametrize('compat_mode', ['compat-mode', 'normal-mode'])
async def test_runahead_future_trigger(
    flow,
    scheduler,
    start,
    monkeypatch,
    rhlimit,
    compat_mode,
):
    """Equivalent time interval and cycle count runahead limits should yield
    the same limit point, even if there is a future trigger.

    See https://github.com/cylc/cylc-flow/pull/5893
    """
    id_ = flow({
        'scheduler': {
            'allow implicit tasks': 'True',
            'cycle point format': 'CCYYMMDD',
        },
        'scheduling': {
            'initial cycle point': '2001',
            'runahead limit': rhlimit,
            'graph': {
                'P1D': '''
                    a
                    a[+P1D] => b
                ''',
            },
        }
    })

    monkeypatch.setattr(
        'cylc.flow.flags.cylc7_back_compat',
        compat_mode == 'compat-mode',
    )
    schd = scheduler(id_,)
    async with start(schd, level=logging.DEBUG):
        assert str(schd.pool.runahead_limit_point) == '20010103'
        schd.pool.release_runahead_tasks()
        for itask in schd.pool.get_tasks():
            schd.pool.spawn_on_output(itask, 'succeeded')
        # future trigger raises the limit by one cycle point
        assert str(schd.pool.runahead_limit_point) == '20010104'


@pytest.fixture(scope='module')
async def mod_blah(
    mod_flow: Callable, mod_scheduler: Callable, mod_run: Callable
) -> 'Scheduler':
    """Return a scheduler for interrogating its task pool.

    This is module-scoped so faster than example_flow, but should only be used
    where the test does not mutate the state of the scheduler or task pool.
    """

    config = {
        'scheduler': {
            'allow implicit tasks': 'True',
            'cycle point format': '%Y',
        },
        'scheduling': {
            'initial cycle point': '0001',
            'runahead limit': 'P1Y',
            'graph': {
                'P1Y': 'a'
            },
        }
    }
    id_ = mod_flow(config)
    schd: 'Scheduler' = mod_scheduler(id_, paused_start=True)
    async with mod_run(schd):
        yield schd


@pytest.mark.parametrize(
    'status, expected',
    [
        # (Status, Are we expecting an update?)
        (TASK_STATUS_WAITING, False),
        (TASK_STATUS_EXPIRED, False),
        (TASK_STATUS_PREPARING, False),
        (TASK_STATUS_SUBMIT_FAILED, False),
        (TASK_STATUS_SUBMITTED, False),
        (TASK_STATUS_RUNNING, False),
        (TASK_STATUS_FAILED, True),
        (TASK_STATUS_SUCCEEDED, True)
    ]
)
async def test_runahead_c7_compat_task_state(
    status,
    expected,
    mod_blah,
    monkeypatch,
):
    """For each task status check whether changing the oldest task
    to that status will cause compute_runahead to make a change.

    Compat mode: Cylc 7 ignored failed tasks but not submit-failed!

    """

    def max_cycle(tasks):
        return max([int(t.tokens.get("cycle")) for t in tasks])

    monkeypatch.setattr(
        'cylc.flow.flags.cylc7_back_compat', True)
    monkeypatch.setattr(
        'cylc.flow.task_events_mgr.TaskEventsManager._insert_task_job',
        lambda *_: True)

    mod_blah.pool.compute_runahead()
    before_pt = max_cycle(mod_blah.pool.get_tasks())
    before = mod_blah.pool.runahead_limit_point
    itask = mod_blah.pool.get_task(ISO8601Point(f'{before_pt - 2:04}'), 'a')
    itask.state_reset(status, is_queued=False)
    mod_blah.pool.compute_runahead()
    after = mod_blah.pool.runahead_limit_point
    assert bool(before != after) == expected


async def test_fast_respawn(
    example_flow: 'Scheduler',
    caplog: pytest.LogCaptureFixture,
) -> None:
    """Immediate re-spawn of removed tasks is not allowed.

    An immediate DB update is required to stop the respawn.
    https://github.com/cylc/cylc-flow/pull/6067

    """
    task_pool = example_flow.pool

    # find task 1/foo in the pool
    foo = task_pool.get_task(IntegerPoint("1"), "foo")

    # remove it from the pool
    task_pool.remove(foo)
    assert foo not in task_pool.get_tasks()

    # attempt to spawn it again
    itask = task_pool.spawn_task("foo", IntegerPoint("1"), {1})
    assert itask is None
    assert "Not respawning 1/foo - task was removed" in caplog.text


async def test_remove_active_task(
    example_flow: 'Scheduler',
    log_filter: Callable,
) -> None:
    """Test warning on removing an active task."""

    task_pool = example_flow.pool

    # find task 1/foo in the pool
    foo = task_pool.get_task(IntegerPoint("1"), "foo")

    foo.state_reset(TASK_STATUS_RUNNING)
    task_pool.remove(foo, "request")
    assert foo not in task_pool.get_tasks()

    assert log_filter(
        regex=(
            "1/foo.*removed from active task pool:"
            " request - active job orphaned"
        ),
        level=logging.WARNING
    )


async def test_remove_by_suicide(
    flow,
    scheduler,
    start,
    log_filter
):
    """Test task removal by suicide trigger.

    * Suicide triggers should remove tasks from the pool.
    * It should be possible to bring them back by manually triggering them.
    * Removing a task manually (cylc remove) should work the same.
    """
    id_ = flow({
        'scheduling': {
            'graph': {
                'R1': '''
                    a? & b
                    a:failed? => !b
                '''
            },
        }
    })
    schd: 'Scheduler' = scheduler(id_)
    async with start(schd, level=logging.DEBUG) as log:
        # it should start up with 1/a and 1/b
        assert schd.pool.get_task_ids() == {"1/a", "1/b"}
        a = schd.pool.get_task(IntegerPoint("1"), "a")

        # mark 1/a as failed and ensure 1/b is removed by suicide trigger
        schd.pool.spawn_on_output(a, TASK_OUTPUT_FAILED)
        assert log_filter(
            regex="1/b.*removed from active task pool: suicide trigger"
        )
        assert schd.pool.get_task_ids() == {"1/a"}

        # ensure that we are able to bring 1/b back by triggering it
        log.clear()
        schd.pool.force_trigger_tasks(['1/b'], ['1'])
        assert log_filter(
            regex='1/b.*added to active task pool',
        )

        # remove 1/b by request (cylc remove)
        await commands.run_cmd(
            commands.remove_tasks(schd, ['1/b'], [FLOW_ALL])
        )
        assert log_filter(
            regex='1/b.*removed from active task pool: request',
        )

        # ensure that we are able to bring 1/b back by triggering it
        log.clear()
        schd.pool.force_trigger_tasks(['1/b'], ['1'])
        assert log_filter(
            regex='1/b.*added to active task pool',
        )


async def test_set_future_flow(flow, scheduler, start, log_filter):
    """Manually-set outputs for new flow num must be recorded in the DB.

    See https://github.com/cylc/cylc-flow/pull/6186

    To trigger the bug, the flow must be new but the task must have been
    spawned before in an earlier flow.

    """
    # Scenario: after flow 1, set c1:succeeded in a future flow so
    # when b succeeds in the new flow it will spawn c2 but not c1.
    id_ = flow({
        'scheduler': {
            'allow implicit tasks': True
        },
        'scheduling': {
            'cycling mode': 'integer',
            'graph': {
                'R1': 'b => c1 & c2',
            },
        },
    })
    schd: 'Scheduler' = scheduler(id_)
    async with start(schd, level=logging.DEBUG):
        assert schd.pool.get_task(IntegerPoint("1"), "b") is not None, (
            '1/b should be spawned on startup'
        )

        # set b, c1, c2 succeeded in flow 1
        schd.pool.set_prereqs_and_outputs(
            ['1/b', '1/c1', '1/c2'], prereqs=[], outputs=[], flow=[1]
        )
        schd.workflow_db_mgr.process_queued_ops()

        # set task c1:succeeded in flow 2
        schd.pool.set_prereqs_and_outputs(
            ['1/c1'], prereqs=[], outputs=[], flow=[2]
        )
        schd.workflow_db_mgr.process_queued_ops()

        # set b:succeeded in flow 2 and check downstream spawning
        schd.pool.set_prereqs_and_outputs(
            ['1/b'], prereqs=[], outputs=[], flow=[2]
        )
        assert schd.pool.get_task(IntegerPoint("1"), "c1") is None, (
            '1/c1 (flow 2) should not be spawned after 1/b:succeeded'
        )
        assert schd.pool.get_task(IntegerPoint("1"), "c2") is not None, (
            '1/c2 (flow 2) should be spawned after 1/b:succeeded'
        )


async def test_trigger_queue(one, run, db_select, complete):
    """It should handle triggering tasks in the queued state.

    Triggering a queued task with a new flow number should result in the
    task running with merged flow numbers.

    See https://github.com/cylc/cylc-flow/pull/6241
    """
    async with run(one):
        # the workflow should start up with one task in the original flow
        task = one.pool.get_tasks()[0]
        assert task.state(TASK_STATUS_WAITING, is_queued=True)
        assert task.flow_nums == {1}

        # trigger this task even though is already queued in flow 1
        one.pool.force_trigger_tasks([task.identity], '2')

        # the merged flow should continue
        one.resume_workflow()
        await complete(one, timeout=2)
        assert db_select(one, False, 'task_outputs', 'flow_nums') == [
            ('[1, 2]',),
            ('[1]',),
        ]


async def test_reload_xtriggers(flow, scheduler, start):
    """It should rebuild xtriggers when the workflow is reloaded.

    See https://github.com/cylc/cylc-flow/pull/6263
    """
    config = {
        'scheduling': {
            'initial cycle point': '2000',
            'graph': {
                'R1': '''
                    @a => foo
                    @b => foo
                '''
            },
            'xtriggers': {
                'a': 'wall_clock(offset="P0D")',
                'b': 'wall_clock(offset="P5D")',
            },
        }
    }
    id_ = flow(config)
    schd: Scheduler = scheduler(id_)

    def list_xtrig_mgr():
        """List xtrigs from the xtrigger_mgr."""
        return {
            key: repr(value)
            for key, value in schd.xtrigger_mgr.xtriggers.functx_map.items()
        }

    async def list_data_store():
        """List xtrigs from the data_store_mgr."""
        await schd.update_data_structure()
        return {
            value.label: key
            for key, value in schd.data_store_mgr.data[schd.tokens.id][
                TASK_PROXIES
            ][
                schd.tokens.duplicate(cycle='20000101T0000Z', task='foo').id
            ].xtriggers.items()
        }

    async with start(schd):
        # check xtrigs on startup
        assert list_xtrig_mgr() == {
            'a': '<SubFuncContext wall_clock(offset=P0D):10.0>',
            'b': '<SubFuncContext wall_clock(offset=P5D):10.0>',
        }
        assert await list_data_store() == {
            'a': 'wall_clock(trigger_time=946684800)',
            'b': 'wall_clock(trigger_time=947116800)',
        }

        # remove @a
        config['scheduling']['xtriggers'].pop('a')
        # modify @b
        config['scheduling']['xtriggers']['b'] = 'wall_clock(offset="PT12H")'
        # add @c
        config['scheduling']['xtriggers']['c'] = 'wall_clock(offset="PT1H")'
        config['scheduling']['graph']['R1'] = config['scheduling']['graph'][
            'R1'
        ].replace('@a', '@c')

        # reload
        flow(config, workflow_id=id_)
        await commands.run_cmd(commands.reload_workflow(schd))

        # check xtrigs post-reload
        assert list_xtrig_mgr() == {
            'b': '<SubFuncContext wall_clock(offset=PT12H):10.0>',
            'c': '<SubFuncContext wall_clock(offset=PT1H):10.0>',
        }
        assert await list_data_store() == {
            'b': 'wall_clock(trigger_time=946728000)',
            'c': 'wall_clock(trigger_time=946688400)',
        }


@pytest.mark.parametrize('expire_type', ['clock-expire', 'manual'])
async def test_expire_dequeue_with_retries(
    flow, scheduler, start, expire_type
):
    """An expired waiting task should be removed from any queues.

    See https://github.com/cylc/cylc-flow/issues/6284
    """
    conf = {
        'scheduling': {
            'initial cycle point': '2000',

            'graph': {
                'R1': 'foo'
            },
        },
        'runtime': {
            'foo': {
                'execution retry delays': 'PT0S'
            }
        }
    }

    if expire_type == 'clock-expire':
        conf['scheduling']['special tasks'] = {'clock-expire': 'foo(PT0S)'}
        method = lambda schd: schd.pool.clock_expire_tasks()
    else:
        method = lambda schd: schd.pool.set_prereqs_and_outputs(
            ['2000/foo'], prereqs=[], outputs=['expired'], flow=['1']
        )

    id_ = flow(conf)
    schd = scheduler(id_)
    schd: Scheduler
    async with start(schd):
        itask = schd.pool.get_tasks()[0]

        # the task should start as "waiting(queued)"
        assert itask.state(TASK_STATUS_WAITING, is_queued=True)

        # expire the task via whichever method we are testing
        method(schd)

        # the task should enter the "expired" state
        assert itask.state(TASK_STATUS_EXPIRED, is_queued=False)

        # the task should also have been removed from the queue
        assert not schd.pool.task_queue_mgr.remove_task(itask)


async def test_downstream_complete_before_upstream(
    flow, scheduler, start, db_select
):
    """It should handle an upstream task completing before a downstream task.

    See https://github.com/cylc/cylc-flow/issues/6315
    """
    id_ = flow(
        {
            'scheduling': {
                'graph': {
                    'R1': 'a => b',
                },
            },
        }
    )
    schd = scheduler(id_)
    async with start(schd):
        # 1/a should be pre-spawned (parentless)
        a_1 = schd.pool.get_task(IntegerPoint('1'), 'a')
        assert a_1

        # spawn 1/b (this can happens as the result of request e.g. trigger)
        b_1 = schd.pool.spawn_task('b', IntegerPoint('1'), {1})
        schd.pool.add_to_pool(b_1)
        assert b_1

        # mark 1/b as succeeded
        schd.task_events_mgr.process_message(b_1, 'INFO', 'succeeded')

        # 1/b should be removed from the pool (completed)
        assert schd.pool.get_tasks() == [a_1]

        # as a side effect the DB should have been updated
        assert (
            TASK_OUTPUT_SUCCEEDED
            in db_select(
                schd,
                # "False" means "do not run the DB update before checking it"
                False,  # do not change this to "True"
                'task_outputs',
                'outputs',
                name='b',
                cycle='1',
            )[0][0]
        )

        # mark 1/a as succeeded
        schd.task_events_mgr.process_message(a_1, 'INFO', 'succeeded')

        # 1/a should be removed from the pool (completed)
        # 1/b should not be re-spawned by the success of 1/a
        assert schd.pool.get_tasks() == []


async def test_job_insert_on_crash(one_conf, flow, scheduler, start):
    """Ensure that a job can be inserted if its config is not known.

    It is possible, though very difficult, to create the circumstances where
    the configuration for the latest job is not held in `itask.jobs`.

    This should not happen under normal circumstances, but should be handled
    elegantly if it does occur.

    See https://github.com/cylc/cylc-flow/issues/6314
    """
    id_ = flow(one_conf)
    schd: Scheduler = scheduler(id_, run_mode='live')
    async with start(schd):
        task_1 = schd.pool.get_tasks()[0]

        # make it look like the task submitted but without storing the job
        # config in TaskProxy.jobs
        task_1.submit_num += 1
        task_1.state.reset('preparing')
        schd.task_events_mgr.process_message(
            task_1,
            'INFO',
            'submitted',
        )

        # the task state should be updated correctly
        assert task_1.state.status == 'submitted'

        # and a job entry should be added
        assert len(task_1.jobs) == 1


async def test_start_tasks(
    flow,
    scheduler,
    start,
    log_filter,
    capture_submission,
):
    """Check starting from "start-tasks" with and without clock-triggers.

    """
    id_ = flow(
        {
            'scheduler': {
                'cycle point format': '%Y',
            },
            'scheduling': {
                'initial cycle point': '2040',
                'runahead limit': 'P0Y',
                'xtriggers': {
                    'wall_clock_satisfied': "wall_clock(offset='-P100Y')"
                },
                'graph': {
                    'P1Y': """
                        foo
                        @wall_clock => bar
                        @wall_clock_satisfied => baz
                        qux
                    """
                }
            }
        }
    )
    schd = scheduler(
        id_,
        starttask=['2050/foo', '2050/bar', '2050/baz'],
        paused_start=False
    )

    async with start(schd):
        # capture any job submissions
        submitted_tasks = capture_submission(schd)
        assert submitted_tasks == set()

        # It should start up with:
        # - 2050/foo and 2051/foo (spawned to runahead limit)
        # - 2050/bar waiting on its (unsatisfied) clock-trigger
        # - 2050/baz waiting on its (satisfied) clock-trigger
        # - no qux instances (not listed as a start-task)
        itasks = schd.pool.get_tasks()
        assert (
            set(itask.identity for itask in itasks) == set([
                "2050/foo",
                "2051/foo",
                "2050/bar",
                "2050/baz",
            ])
        )

        # Check xtriggers
        for itask in itasks:
            schd.pool.xtrigger_mgr.call_xtriggers_async(itask)
            schd.pool.rh_release_and_queue(itask)

        # Release tasks that are ready to run.
        schd.release_tasks_to_run()

        # It should submit 2050/foo, 2051/foo, 2050/baz
        # It should not submit 2050/bar (waiting on clock trigger)
        assert (
            set(itask.identity for itask in submitted_tasks) == set([
                "2050/foo",
                "2051/foo",
                "2050/baz",
            ])
        )<|MERGE_RESOLUTION|>--- conflicted
+++ resolved
@@ -46,10 +46,6 @@
     TASK_OUTPUT_FAILED,
     TASK_OUTPUT_SUCCEEDED,
 )
-<<<<<<< HEAD
-from cylc.flow.task_proxy import TaskProxy
-=======
->>>>>>> 1ff9fb0f
 from cylc.flow.task_state import (
     TASK_STATUS_EXPIRED,
     TASK_STATUS_FAILED,
