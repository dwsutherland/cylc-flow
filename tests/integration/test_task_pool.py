# THIS FILE IS PART OF THE CYLC WORKFLOW ENGINE.
# Copyright (C) NIWA & British Crown (Met Office) & Contributors.
#
# This program is free software: you can redistribute it and/or modify
# it under the terms of the GNU General Public License as published by
# the Free Software Foundation, either version 3 of the License, or
# (at your option) any later version.
#
# This program is distributed in the hope that it will be useful,
# but WITHOUT ANY WARRANTY; without even the implied warranty of
# MERCHANTABILITY or FITNESS FOR A PARTICULAR PURPOSE.  See the
# GNU General Public License for more details.
#
# You should have received a copy of the GNU General Public License
# along with this program.  If not, see <http://www.gnu.org/licenses/>.

import logging
from typing import (
    TYPE_CHECKING,
    AsyncGenerator,
    Callable,
    Iterable,
    List,
    Tuple,
    Union
)

import pytest
from pytest import param
from json import loads

from cylc.flow import CYLC_LOG
from cylc.flow.cycling.integer import IntegerPoint
from cylc.flow.cycling.iso8601 import ISO8601Point
from cylc.flow.data_store_mgr import TASK_PROXIES
from cylc.flow.task_events_mgr import TaskEventsManager
from cylc.flow.task_outputs import (
    TASK_OUTPUT_SUCCEEDED,
    TASK_OUTPUT_FAILED
)

from cylc.flow.flow_mgr import FLOW_ALL, FLOW_NONE
from cylc.flow.task_state import (
    TASK_STATUS_WAITING,
    TASK_STATUS_PREPARING,
    TASK_STATUS_SUBMITTED,
    TASK_STATUS_RUNNING,
    TASK_STATUS_SUCCEEDED,
    TASK_STATUS_FAILED,
    TASK_STATUS_EXPIRED,
    TASK_STATUS_SUBMIT_FAILED,
)

if TYPE_CHECKING:
    from cylc.flow.cycling import PointBase
    from cylc.flow.scheduler import Scheduler
    from cylc.flow.task_proxy import TaskProxy

# NOTE: foo and bar have no parents so at start-up (even with the workflow
# paused) they get spawned out to the runahead limit. 2/pub spawns
# immediately too, because we spawn autospawn absolute-triggered tasks as
# well as parentless tasks. 3/asd does not spawn at start, however.
EXAMPLE_FLOW_CFG = {
    'scheduler': {
        'allow implicit tasks': True
    },
    'scheduling': {
        'cycling mode': 'integer',
        'initial cycle point': 1,
        'final cycle point': 10,
        'runahead limit': 'P3',
        'graph': {
            'P1': 'foo & bar',
            'R1/2': 'foo[1] => pub',
            'R1/3': 'foo[-P1] => asd'
        }
    },
    'runtime': {
        'FAM': {},
        'bar': {'inherit': 'FAM'}
    }
}


EXAMPLE_FLOW_2_CFG = {
    'scheduler': {
        'allow implicit tasks': True,
        'UTC mode': True
    },
    'scheduling': {
        'initial cycle point': '2001',
        'runahead limit': 'P3Y',
        'graph': {
            'P1Y': 'foo',
            'R/2025/P1Y': 'foo => bar',
        }
    },
}


def pool_get_task_ids(
    pool: List['TaskProxy']
) -> List[str]:
    """Return sorted list of IDs of tasks in a task pool."""
    return sorted(
        [itask.identity for itask in pool.get_tasks()]
    )


def get_task_ids(
    name_point_list: Iterable[Tuple[str, Union['PointBase', str, int]]]
) -> List[str]:
    """Helper function to return sorted task identities
    from a list of  (name, point) tuples."""
    return sorted(f'{point}/{name}' for name, point in name_point_list)


def assert_expected_log(
    caplog_instance: pytest.LogCaptureFixture,
    expected_log_substrings: List[str]
) -> List[str]:
    """Helper function to check that expected (substrings of) log messages
    are actually in the log.

    Returns the list of actual logged messages.

    Args:
        caplog_instance: The instance of the caplog fixture for the particular
            test.
        expected_log_substrings: The expected, possibly partial, log messages.
    """
    logged_messages = [i[2] for i in caplog_instance.record_tuples]
    assert len(logged_messages) == len(expected_log_substrings)
    for actual, expected in zip(
            sorted(logged_messages), sorted(expected_log_substrings)):
        assert expected in actual
    return logged_messages


@pytest.fixture(scope='module')
async def mod_example_flow(
    mod_flow: Callable, mod_scheduler: Callable, mod_run: Callable
) -> 'Scheduler':
    """Return a scheduler for interrogating its task pool.

    This is module-scoped so faster than example_flow, but should only be used
    where the test does not mutate the state of the scheduler or task pool.
    """
    id_ = mod_flow(EXAMPLE_FLOW_CFG)
    schd: 'Scheduler' = mod_scheduler(id_, paused_start=True)
    async with mod_run(schd, level=logging.DEBUG):
        yield schd


@pytest.fixture
async def example_flow(
    flow: Callable,
    scheduler: Callable,
    start,
    caplog: pytest.LogCaptureFixture,
) -> AsyncGenerator['Scheduler', None]:
    """Return a scheduler for interrogating its task pool.

    This is function-scoped so slower than mod_example_flow; only use this
    when the test mutates the scheduler or task pool.
    """
    # The run(schd) fixture doesn't work for modifying the DB, so have to
    # set up caplog and do schd.install()/.initialise()/.configure() instead
    caplog.set_level(logging.INFO, CYLC_LOG)
    id_ = flow(EXAMPLE_FLOW_CFG)
    schd: 'Scheduler' = scheduler(id_)
    async with start(schd, level=logging.DEBUG):
        yield schd


@pytest.fixture(scope='module')
async def mod_example_flow_2(
    mod_flow: Callable, mod_scheduler: Callable, mod_run: Callable
) -> 'Scheduler':
    """Return a scheduler for interrogating its task pool.

    This is module-scoped so faster than example_flow, but should only be used
    where the test does not mutate the state of the scheduler or task pool.
    """
    id_ = mod_flow(EXAMPLE_FLOW_2_CFG)
    schd: 'Scheduler' = mod_scheduler(id_, paused_start=True)
    async with mod_run(schd):
        yield schd


@pytest.mark.parametrize(
    'items, expected_task_ids, expected_bad_items, expected_warnings',
    [
        param(
            ['*/foo'], ['1/foo', '2/foo', '3/foo', '4/foo', '5/foo'], [], [],
            id="Point glob"
        ),
        param(
            ['1/*'],
            ['1/foo', '1/bar'], [], [],
            id="Name glob"
        ),
        param(
            ['1/FAM'], ['1/bar'], [], [],
            id="Family name"
        ),
        param(
            ['*:waiting'],
            ['1/foo', '1/bar', '2/foo', '2/bar', '2/pub', '3/foo', '3/bar',
             '4/foo', '4/bar', '5/foo', '5/bar'], [], [],
            id="Task state"
        ),
        param(
            ['8/foo', '3/asd'], [], ['8/foo', '3/asd'],
            [f"No active tasks matching: {x}" for x in ['8/foo', '3/asd']],
            id="Task not yet spawned"
        ),
        param(
            ['1/foo', '8/bar'], ['1/foo'], ['8/bar'],
            ["No active tasks matching: 8/bar"],
            id="Multiple items"
        ),
        param(
            ['1/grogu', '*/grogu'], [], ['1/grogu', '*/grogu'],
            [f"No active tasks matching: {x}" for x in ['1/grogu', '*/grogu']],
            id="No such task"
        ),
        param(
            ['*'],
            ['1/foo', '1/bar', '2/foo', '2/bar', '2/pub', '3/foo', '3/bar',
             '4/foo', '4/bar', '5/foo', '5/bar'], [], [],
            id="Glob everything"
        )
    ]
)
async def test_filter_task_proxies(
    items: List[str],
    expected_task_ids: List[str],
    expected_bad_items: List[str],
    expected_warnings: List[str],
    mod_example_flow: 'Scheduler',
    caplog: pytest.LogCaptureFixture
) -> None:
    """Test TaskPool.filter_task_proxies().

    The NOTE before EXAMPLE_FLOW_CFG above explains which tasks should be
    expected for the tests here.

    Params:
        items: Arg passed to filter_task_proxies().
        expected_task_ids: IDs of the TaskProxys that are expected to be
            returned.
        expected_bad_items: Expected to be returned.
        expected_warnings: Expected to be logged.
    """
    caplog.set_level(logging.WARNING, CYLC_LOG)
    task_pool = mod_example_flow.pool
    itasks, _, bad_items = task_pool.filter_task_proxies(items)
    task_ids = [itask.identity for itask in itasks]
    assert sorted(task_ids) == sorted(expected_task_ids)
    assert sorted(bad_items) == sorted(expected_bad_items)
    assert_expected_log(caplog, expected_warnings)


@pytest.mark.parametrize(
    'items, expected_task_ids, expected_warnings',
    [
        param(
            ['4/foo'], ['4/foo'], [],
            id="Basic"
        ),
        param(
            ['3/*', '1/f*'], ['3/foo', '3/bar', '3/asd', '1/foo'], [],
            id="Name glob"
        ),
        param(
            ['3'], ['3/foo', '3/bar', '3/asd'], [],
            id="No name"
        ),
        param(
            ['2/FAM'], ['2/bar'], [],
            id="Family name"
        ),
        param(
            ['*/foo'], [], ["No matching tasks found: */foo"],
            id="Point glob not allowed"
        ),
        param(
            ['1/grogu', '1/gro*'], [],
            [f"No matching tasks found: {x}" for x in ['1/grogu', '1/gro*']],
            id="No such task"
        ),
        param(
            ['4/foo', '2/bar', '1/grogu'], ['4/foo', '2/bar'],
            ["No matching tasks found: 1/grogu"],
            id="Multiple items"
        ),
        param(
            ['20/foo', '1/pub'], [],
            ["Invalid cycle point for task: foo, 20",
             "Invalid cycle point for task: pub, 1"],
            id="Task not in graph at given cycle point"
        ),
        param(
            ['1/foo:badger'], ['1/foo'], [],
            id="Task state is ignored"
        ),
        param([], [], [], id="No items given")
    ]
)
async def test_match_taskdefs(
    items: List[str],
    expected_task_ids: List[str],
    expected_warnings: List[str],
    mod_example_flow: 'Scheduler',
    caplog: pytest.LogCaptureFixture
) -> None:
    """Test TaskPool.match_taskdefs().

    This looks for taskdefs at their valid cycle points, not the task pool.

    Params:
        items: Arg passed to match_taskdefs().
        ignore_state: Arg passed to match_taskdefs().
        expected_task_ids: Expected IDs of the tasks in the dict that gets
            returned, of the form "{point}/{name}".
        expected_warnings: Expected to be logged.
    """
    caplog.set_level(logging.WARNING, CYLC_LOG)
    task_pool = mod_example_flow.pool

    n_warnings, task_items = task_pool.match_taskdefs(items)
    assert get_task_ids(task_items) == sorted(expected_task_ids)

    logged_warnings = assert_expected_log(caplog, expected_warnings)
    assert n_warnings == len(logged_warnings)


@pytest.mark.parametrize(
    'items, expected_tasks_to_hold_ids, expected_warnings',
    [
        param(
            ['1/foo', '3/asd'], ['1/foo', '3/asd'], [],
            id="Active & future tasks"
        ),
        param(
            ['1/*', '2/*', '3/*', '6/*'],
            ['1/foo', '1/bar', '2/foo', '2/bar', '2/pub', '3/foo', '3/bar'],
            ["No active tasks matching: 6/*"],
            id="Name globs hold active tasks only"  # (active means n=0 here)
        ),
        param(
            ['1/FAM', '2/FAM', '6/FAM'], ['1/bar', '2/bar'],
            ["No active tasks in the family FAM matching: 6/FAM"],
            id="Family names hold active tasks only"
        ),
        param(
            ['1/grogu', 'H/foo', '20/foo', '1/pub'], [],
            ["No matching tasks found: grogu",
             "H/foo - invalid cycle point: H",
             "Invalid cycle point for task: foo, 20",
             "Invalid cycle point for task: pub, 1"],
            id="Non-existent task name or invalid cycle point"
        ),
        param(
            ['1/foo:waiting', '1/foo:failed', '6/bar:waiting'], ['1/foo'],
            ["No active tasks matching: 1/foo:failed",
             "No active tasks matching: 6/bar:waiting"],
            id="Specifying task state works for active tasks, not future tasks"
        )
    ]
)
async def test_hold_tasks(
    items: List[str],
    expected_tasks_to_hold_ids: List[str],
    expected_warnings: List[str],
    example_flow: 'Scheduler', caplog: pytest.LogCaptureFixture,
    db_select: Callable
) -> None:
    """Test TaskPool.hold_tasks().

    Also tests TaskPool_explicit_match_tasks_to_hold() in the process;
    kills 2 birds with 1 stone.

    Params:
        items: Arg passed to hold_tasks().
        expected_tasks_to_hold_ids: Expected IDs of the tasks that get put in
            the TaskPool.tasks_to_hold set, of the form "{point}/{name}"/
        expected_warnings: Expected to be logged.
    """
    expected_tasks_to_hold_ids = sorted(expected_tasks_to_hold_ids)
    caplog.set_level(logging.WARNING, CYLC_LOG)
    task_pool = example_flow.pool
    n_warnings = task_pool.hold_tasks(items)

    for itask in task_pool.get_tasks():
        hold_expected = itask.identity in expected_tasks_to_hold_ids
        assert itask.state.is_held is hold_expected

    assert get_task_ids(task_pool.tasks_to_hold) == expected_tasks_to_hold_ids

    logged_warnings = assert_expected_log(caplog, expected_warnings)
    assert n_warnings == len(logged_warnings)

    db_held_tasks = db_select(example_flow, True, 'tasks_to_hold')
    assert get_task_ids(db_held_tasks) == expected_tasks_to_hold_ids


async def test_release_held_tasks(
    example_flow: 'Scheduler', db_select: Callable
) -> None:
    """Test TaskPool.release_held_tasks().

    For a workflow with held active tasks 1/foo & 1/bar, and held future task
    3/asd.

    We skip testing the matching logic here because it would be slow using the
    function-scoped example_flow fixture, and it would repeat what is covered
    in test_hold_tasks().
    """
    # Setup
    task_pool = example_flow.pool
    expected_tasks_to_hold_ids = sorted(['1/foo', '1/bar', '3/asd'])
    task_pool.hold_tasks(expected_tasks_to_hold_ids)
    for itask in task_pool.get_tasks():
        hold_expected = itask.identity in expected_tasks_to_hold_ids
        assert itask.state.is_held is hold_expected
    assert get_task_ids(task_pool.tasks_to_hold) == expected_tasks_to_hold_ids
    db_tasks_to_hold = db_select(example_flow, True, 'tasks_to_hold')
    assert get_task_ids(db_tasks_to_hold) == expected_tasks_to_hold_ids

    # Test
    task_pool.release_held_tasks(['1/foo', '3/asd'])
    for itask in task_pool.get_tasks():
        assert itask.state.is_held is (itask.identity == '1/bar')

    expected_tasks_to_hold_ids = sorted(['1/bar'])
    assert get_task_ids(task_pool.tasks_to_hold) == expected_tasks_to_hold_ids

    db_tasks_to_hold = db_select(example_flow, True, 'tasks_to_hold')
    assert get_task_ids(db_tasks_to_hold) == expected_tasks_to_hold_ids


@pytest.mark.parametrize(
    'hold_after_point, expected_held_task_ids',
    [
        (0, ['1/foo', '1/bar', '2/foo', '2/bar', '2/pub', '3/foo', '3/bar',
             '4/foo', '4/bar', '5/foo', '5/bar']),
        (1, ['2/foo', '2/bar', '2/pub', '3/foo', '3/bar', '4/foo',
             '4/bar', '5/foo', '5/bar'])
    ]
)
async def test_hold_point(
    hold_after_point: int,
    expected_held_task_ids: List[str],
    example_flow: 'Scheduler', db_select: Callable
) -> None:
    """Test TaskPool.set_hold_point() and .release_hold_point()"""
    expected_held_task_ids = sorted(expected_held_task_ids)
    task_pool = example_flow.pool

    # Test hold
    task_pool.set_hold_point(IntegerPoint(hold_after_point))

    assert ('holdcp', str(hold_after_point)) in db_select(
        example_flow, True, 'workflow_params')

    for itask in task_pool.get_tasks():
        hold_expected = itask.identity in expected_held_task_ids
        assert itask.state.is_held is hold_expected

    assert get_task_ids(task_pool.tasks_to_hold) == expected_held_task_ids
    db_tasks_to_hold = db_select(example_flow, True, 'tasks_to_hold')
    assert get_task_ids(db_tasks_to_hold) == expected_held_task_ids

    # Test release
    task_pool.release_hold_point()

    assert db_select(example_flow, True, 'workflow_params', key='holdcp') == [
        ('holdcp', None)
    ]

    for itask in task_pool.get_tasks():
        assert itask.state.is_held is False

    assert task_pool.tasks_to_hold == set()
    assert db_select(example_flow, True, 'tasks_to_hold') == []


@pytest.mark.parametrize(
    'status,should_trigger',
    [
        (TASK_STATUS_WAITING, True),
        (TASK_STATUS_PREPARING, False),
        (TASK_STATUS_SUBMITTED, False),
        (TASK_STATUS_RUNNING, False),
        (TASK_STATUS_SUCCEEDED, True),
    ]
)
async def test_trigger_states(status, should_trigger, one, start):
    """It should only trigger tasks in compatible states."""

    async with start(one):
        task = one.pool.filter_task_proxies('1/a')[0][0]

        # reset task a to the provided state
        task.state.reset(status)

        # try triggering the task
        one.pool.force_trigger_tasks('1/a', [FLOW_ALL])

        # check whether the task triggered
        assert task.is_manual_submit == should_trigger


async def test_preparing_tasks_on_restart(one_conf, flow, scheduler, start):
    """Preparing tasks should be reset to waiting on restart.

    This forces preparation to be re-done on restart so that it uses the
    new configuration.

    See discussion on: https://github.com/cylc/cylc-flow/pull/4668

    """
    id_ = flow(one_conf)

    # start the workflow, reset a task to preparing
    one = scheduler(id_)
    async with start(one):
        task = one.pool.filter_task_proxies(['*'])[0][0]
        task.state.reset(TASK_STATUS_PREPARING)

    # when we restart the task should have been reset to waiting
    one = scheduler(id_)
    async with start(one):
        task = one.pool.filter_task_proxies(['*'])[0][0]
        assert task.state(TASK_STATUS_WAITING)
        task.state.reset(TASK_STATUS_SUCCEEDED)

    # whereas if we reset the task to succeeded the state is not reset
    one = scheduler(id_)
    async with start(one):
        task = one.pool.filter_task_proxies(['*'])[0][0]
        assert task.state(TASK_STATUS_SUCCEEDED)


async def test_reload_stopcp(
    flow: Callable, scheduler: Callable, start: Callable
):
    """Test that the task pool stopping point does not revert to the final
    cycle point on reload."""
    cfg = {
        'scheduler': {
            'allow implicit tasks': True,
            'cycle point format': 'CCYY',
        },
        'scheduling': {
            'initial cycle point': 2010,
            'stop after cycle point': 2020,
            'final cycle point': 2030,
            'graph': {
                'P1Y': 'anakin'
            }
        }
    }
    schd: 'Scheduler' = scheduler(flow(cfg))
    async with start(schd):
        assert str(schd.pool.stop_point) == '2020'
        await schd.command_reload_workflow()
        assert str(schd.pool.stop_point) == '2020'


async def test_runahead_after_remove(
    example_flow: 'Scheduler'
) -> None:
    """The runahead limit should be recomputed after tasks are removed.

    """
    task_pool = example_flow.pool
    assert int(task_pool.runahead_limit_point) == 4

    # No change after removing an intermediate cycle.
    task_pool.remove_tasks(['3/*'])
    assert int(task_pool.runahead_limit_point) == 4

    # Should update after removing the first point.
    task_pool.remove_tasks(['1/*'])
    assert int(task_pool.runahead_limit_point) == 5


async def test_load_db_bad_platform(
    flow: Callable, scheduler: Callable, start: Callable, one_conf: Callable
):
    """Test that loading an unavailable platform from the database doesn't
    cause calamitous failure."""
    schd: 'Scheduler' = scheduler(flow(one_conf))

    async with start(schd):
        result = schd.pool.load_db_task_pool_for_restart(0, (
            '1', 'one', '{"1": 1}', "0", False, False, "failed",
            False, 1, '', 'culdee-fell-summit', '', '', '', '{}'
        ))
        assert result == 'culdee-fell-summit'


def list_tasks(schd):
    """Return a sorted list of task pool tasks.

    Returns a list in the format:
        [
            (cycle, task, state)
        ]

    """
    return sorted(
        (itask.tokens['cycle'], itask.tokens['task'], itask.state.status)
        for itask in schd.pool.get_tasks()
    )


@pytest.mark.parametrize(
    'graph_1, graph_2, '
    'expected_1, expected_2, expected_3, expected_4',
    [
        param(  # Restart after adding a prerequisite to task z
            '''a => z
               b => z''',
            '''a => z
               b => z
               c => z''',
            [
                ('1', 'a', 'running'),
                ('1', 'b', 'running'),
            ],
            [
                ('1', 'b', 'running'),
                ('1', 'z', 'waiting'),
            ],
            [
                ('1', 'b', 'running'),
                ('1', 'z', 'waiting'),
            ],
            [
                {('1', 'a', 'succeeded'): 'satisfied naturally'},
                {('1', 'b', 'succeeded'): False},
                {('1', 'c', 'succeeded'): False},
            ],
            id='added'
        ),
        param(  # Restart after removing a prerequisite from task z
            '''a => z
               b => z
               c => z''',
            '''a => z
               b => z''',
            [
                ('1', 'a', 'running'),
                ('1', 'b', 'running'),
                ('1', 'c', 'running'),
            ],
            [
                ('1', 'b', 'running'),
                ('1', 'c', 'running'),
                ('1', 'z', 'waiting'),
            ],
            [
                ('1', 'b', 'running'),
                ('1', 'c', 'running'),
                ('1', 'z', 'waiting'),
            ],
            [
                {('1', 'a', 'succeeded'): 'satisfied naturally'},
                {('1', 'b', 'succeeded'): False},
            ],
            id='removed'
        )
    ]
)
async def test_restart_prereqs(
    flow, scheduler, start,
    graph_1, graph_2,
    expected_1, expected_2, expected_3, expected_4
):
    """It should handle graph prerequisites change on restart.

    Prerequisite changes must be applied to tasks already in the pool.
    See https://github.com/cylc/cylc-flow/pull/5334

    """
    conf = {
        'scheduler': {'allow implicit tasks': 'True'},
        'scheduling': {
            'graph': {
                'R1': graph_1
            }
        }
    }
    id_ = flow(conf)
    schd = scheduler(id_, run_mode='simulation', paused_start=False)

    async with start(schd):
        # Release tasks 1/a and 1/b
        schd.pool.release_runahead_tasks()
        schd.release_queued_tasks()
        assert list_tasks(schd) == expected_1

        # Mark 1/a as succeeded and spawn 1/z
        task_a = schd.pool.get_tasks()[0]
        schd.pool.task_events_mgr.process_message(task_a, 1, 'succeeded')
        assert list_tasks(schd) == expected_2

        # Save our progress
        schd.workflow_db_mgr.put_task_pool(schd.pool)

    # Edit the workflow to add a new dependency on "z"
    conf['scheduling']['graph']['R1'] = graph_2
    id_ = flow(conf, id_=id_)

    # Restart it
    schd = scheduler(id_, run_mode='simulation', paused_start=False)
    async with start(schd):
        # Load jobs from db
        schd.workflow_db_mgr.pri_dao.select_jobs_for_restart(
            schd.data_store_mgr.insert_db_job
        )
        assert list_tasks(schd) == expected_3

        # To cover some code for loading prereqs from the DB at restart:
        schd.data_store_mgr.update_data_structure()

        # Check resulting dependencies of task z
        task_z = [
            t for t in schd.pool.get_tasks() if t.tdef.name == "z"
        ][0]
        assert sorted(
            (
                p.satisfied
                for p in task_z.state.prerequisites
            ),
            key=lambda d: tuple(d.keys())[0],
        ) == expected_4


@pytest.mark.parametrize(
    'graph_1, graph_2, '
    'expected_1, expected_2, expected_3, expected_4',
    [
        param(  # Reload after adding a prerequisite to task z
            '''a => z
               b => z''',
            '''a => z
               b => z
               c => z''',
            [
                ('1', 'a', 'running'),
                ('1', 'b', 'running'),
            ],
            [
                ('1', 'b', 'running'),
                ('1', 'z', 'waiting'),
            ],
            [
                ('1', 'b', 'running'),
                ('1', 'z', 'waiting'),
            ],
            [
                {('1', 'a', 'succeeded'): 'satisfied naturally'},
                {('1', 'b', 'succeeded'): False},
                {('1', 'c', 'succeeded'): False},
            ],
            id='added'
        ),
        param(  # Reload after removing a prerequisite from task z
            '''a => z
               b => z
               c => z''',
            '''a => z
               b => z''',
            [
                ('1', 'a', 'running'),
                ('1', 'b', 'running'),
                ('1', 'c', 'running'),
            ],
            [
                ('1', 'b', 'running'),
                ('1', 'c', 'running'),
                ('1', 'z', 'waiting'),
            ],
            [
                ('1', 'b', 'running'),
                ('1', 'c', 'running'),
                ('1', 'z', 'waiting'),
            ],
            [
                {('1', 'a', 'succeeded'): 'satisfied naturally'},
                {('1', 'b', 'succeeded'): False},
            ],
            id='removed'
        )
    ]
)
async def test_reload_prereqs(
    flow, scheduler, start,
    graph_1, graph_2,
    expected_1, expected_2, expected_3, expected_4
):
    """It should handle graph prerequisites change on reload.

    Prerequisite changes must be applied to tasks already in the pool.
    See https://github.com/cylc/cylc-flow/pull/5334

    """
    conf = {
        'scheduler': {'allow implicit tasks': 'True'},
        'scheduling': {
            'graph': {
                'R1': graph_1
            }
        }
    }
    id_ = flow(conf)
    schd = scheduler(id_, run_mode='simulation', paused_start=False)

    async with start(schd):
        # Release tasks 1/a and 1/b
        schd.pool.release_runahead_tasks()
        schd.release_queued_tasks()
        assert list_tasks(schd) == expected_1

        # Mark 1/a as succeeded and spawn 1/z
        task_a = schd.pool.get_tasks()[0]
        schd.pool.task_events_mgr.process_message(task_a, 1, 'succeeded')
        assert list_tasks(schd) == expected_2

        # Modify flow.cylc to add a new dependency on "z"
        conf['scheduling']['graph']['R1'] = graph_2
        flow(conf, id_=id_)

        # Reload the workflow config
        await schd.command_reload_workflow()
        assert list_tasks(schd) == expected_3

        # Check resulting dependencies of task z
        task_z = [
            t for t in schd.pool.get_tasks() if t.tdef.name == "z"
        ][0]
        assert sorted(
            (
                p.satisfied
                for p in task_z.state.prerequisites
            ),
            key=lambda d: tuple(d.keys())[0],
        ) == expected_4


async def _test_restart_prereqs_sat():
    # YIELD: the workflow has now started...
    schd = yield
    await schd.update_data_structure()

    # Release tasks 1/a and 1/b
    schd.pool.release_runahead_tasks()
    schd.release_queued_tasks()
    assert list_tasks(schd) == [
        ('1', 'a', 'running'),
        ('1', 'b', 'running')
    ]

    # Mark both as succeeded and spawn 1/c
    for itask in schd.pool.get_tasks():
        schd.pool.task_events_mgr.process_message(itask, 1, 'succeeded')
        schd.workflow_db_mgr.put_update_task_outputs(itask)
        schd.pool.remove_if_complete(itask)
    schd.workflow_db_mgr.process_queued_ops()
    assert list_tasks(schd) == [
        ('1', 'c', 'waiting')
    ]

    # YIELD: the workflow has now restarted or reloaded with the new config...
    schd = yield
    await schd.update_data_structure()
    assert list_tasks(schd) == [
        ('1', 'c', 'waiting')
    ]

    # Check resulting dependencies of task z
    task_c = schd.pool.get_tasks()[0]
    assert sorted(
        (*key, satisfied)
        for prereq in task_c.state.prerequisites
        for key, satisfied in prereq.satisfied.items()
    ) == [
        ('1', 'a', 'succeeded', 'satisfied naturally'),
        ('1', 'b', 'succeeded', 'satisfied from database')
    ]

    # The prereqs in the data store should have been updated too
    # await schd.update_data_structure()
    tasks = (
        schd.data_store_mgr.data[schd.data_store_mgr.workflow_id][TASK_PROXIES]
    )
    task_c_prereqs = tasks[
        schd.data_store_mgr.id_.duplicate(cycle='1', task='c').id
    ].prerequisites
    assert sorted(
        (condition.task_proxy, condition.satisfied, condition.message)
        for prereq in task_c_prereqs
        for condition in prereq.conditions
    ) == [
        ('1/a', True, 'satisfied naturally'),
        ('1/b', True, 'satisfied from database'),
    ]

    # and we're done, yield back control and return
    yield


@pytest.mark.parametrize('do_restart', [True, False])
async def test_graph_change_prereq_satisfaction(
    flow, scheduler, start, do_restart
):
    """It should handle graph prerequisites change on reload/restart.

    If the graph is changed to add a dependency which has been previously
    satisfied, then Cylc should perform a DB check and mark the prerequsite
    as satisfied accordingly.

    See https://github.com/cylc/cylc-flow/pull/5334

    """
    conf = {
        'scheduler': {'allow implicit tasks': 'True'},
        'scheduling': {
            'graph': {
                'R1': '''
                    a => c
                    b
                '''
            }
        }
    }
    id_ = flow(conf)
    schd = scheduler(id_, run_mode='simulation', paused_start=False)

    test = _test_restart_prereqs_sat()
    await test.asend(None)

    if do_restart:
        async with start(schd):
            # start the workflow and run part 1 of the tests
            await test.asend(schd)

        # shutdown and change the workflow definiton
        conf['scheduling']['graph']['R1'] += '\nb => c'
        flow(conf, id_=id_)
        schd = scheduler(id_, run_mode='simulation', paused_start=False)

        async with start(schd):
            # restart the workflow and run part 2 of the tests
            await test.asend(schd)

    else:
        async with start(schd):
            await test.asend(schd)

            # Modify flow.cylc to add a new dependency on "b"
            conf['scheduling']['graph']['R1'] += '\nb => c'
            flow(conf, id_=id_)

            # Reload the workflow config
            await schd.command_reload_workflow()

            await test.asend(schd)


async def test_runahead_limit_for_sequence_before_start_cycle(
    flow,
    scheduler,
    start,
):
    """It should obey the runahead limit.

    Ensure the runahead limit is computed correctly for sequences before the
    start cycle

    See https://github.com/cylc/cylc-flow/issues/5603
    """
    id_ = flow({
        'scheduler': {'allow implicit tasks': 'True'},
        'scheduling': {
            'initial cycle point': '2000',
            'runahead limit': 'P2Y',
            'graph': {
                'R1/2000': 'a',
                'P1Y': 'b[-P1Y] => b',
            },
        }
    })
    schd = scheduler(id_, startcp='2005')
    async with start(schd):
        assert str(schd.pool.runahead_limit_point) == '20070101T0000Z'


def list_pool_from_db(schd):
    """Returns the task pool table as a sorted list."""
    db_task_pool = []
    schd.workflow_db_mgr.pri_dao.select_task_pool(
        lambda _, row: db_task_pool.append(row)
    )
    return sorted(db_task_pool)


async def test_db_update_on_removal(
    flow,
    scheduler,
    start,
):
    """It should updated the task_pool table when tasks complete.

    There was a bug where the task_pool table was only being updated when tasks
    in the pool were updated. This meant that if a task was removed the DB
    would not reflect this change and would hold a record of the task in the
    wrong state.

    This test ensures that the DB is updated when a task is removed from the
    pool.

    See: https://github.com/cylc/cylc-flow/issues/5598
    """
    id_ = flow({
        'scheduler': {
            'allow implicit tasks': 'true',
        },
        'scheduling': {
            'graph': {
                'R1': 'a',
            },
        },
    })
    schd = scheduler(id_)
    async with start(schd):
        task_a = schd.pool.get_tasks()[0]

        # set the task to running
        schd.pool.task_events_mgr.process_message(task_a, 1, 'started')

        # update the db
        await schd.update_data_structure()
        schd.workflow_db_mgr.process_queued_ops()

        # the task should appear in the DB
        assert list_pool_from_db(schd) == [
            ['1', 'a', 'running', 0],
        ]

        # mark the task as succeeded and allow it to be removed from the pool
        schd.pool.task_events_mgr.process_message(task_a, 1, 'succeeded')
        schd.pool.remove_if_complete(task_a)

        # update the DB, note no new tasks have been added to the pool
        await schd.update_data_structure()
        schd.workflow_db_mgr.process_queued_ops()

        # the task should be gone from the DB
        assert list_pool_from_db(schd) == []


async def test_no_flow_tasks_dont_spawn(
    flow,
    scheduler,
    start,
):
    """Ensure no-flow tasks don't spawn downstreams.

    No-flow tasks (i.e `--flow=none`) are not attached to any "flow".

    See https://github.com/cylc/cylc-flow/issues/5613
    """
    id_ = flow({
        'scheduling': {
            'graph': {
                'R1': 'a => b => c'
            }
        },
        'scheduler': {
            'allow implicit tasks': 'true',
        },
    })

    schd = scheduler(id_)
    async with start(schd):
        task_a = schd.pool.get_tasks()[0]

        # set as no-flow:
        task_a.flow_nums = set()

        # Set as completed: should not spawn children.
        schd.pool.set_prereqs_and_outputs(
            [task_a.identity], None, None, [FLOW_NONE])

        for flow_nums, force, pool in (
            # outputs yielded from a no-flow task should not spawn downstreams
            (set(), False, []),
            # forced spawning downstream of a no-flow task should spawn
            # downstreams with flow_nums={}
            (set(), True, [('1/b', set())]),
            # outputs yielded from a task with flow numbers should spawn
            # downstreams in the same flow
            ({1}, False, [('1/b', {1})]),
            # forced spawning should work in the same way
            ({1}, True, [('1/b', {1})]),
        ):
            # set the flow-nums on 1/a
            task_a.flow_nums = flow_nums

            # spawn on the succeeded output
            schd.pool.spawn_on_output(
                task_a,
                TASK_OUTPUT_SUCCEEDED,
                forced=force,
            )

            schd.pool.spawn_on_all_outputs(task_a)

            # ensure the pool is as expected
            assert [
                (itask.identity, itask.flow_nums)
                for itask in schd.pool.get_tasks()
            ] == pool


async def test_task_proxy_remove_from_queues(
    flow, one_conf, scheduler, start,
):
    """TaskPool.remove should delete task proxies from queues.

    See https://github.com/cylc/cylc-flow/pull/5573
    """
    # Set up a scheduler with a non-default queue:
    one_conf['scheduling'] = {
        'queues': {'queue_two': {'members': 'one, control'}},
        'graph': {'R1': 'two & one & control'},
    }
    schd = scheduler(flow(one_conf))
    async with start(schd):
        # Get a list of itasks:
        itasks = schd.pool.get_tasks()

        for itask in itasks:
            id_ = itask.identity

            # The meat of the test - remove itask from pool if it
            # doesn't have "control" in the name:
            if 'control' not in id_:
                schd.pool.remove(itask)

        # Look at the queues afterwards:
        queues_after = {
            name: [itask.identity for itask in queue.deque]
            for name, queue in schd.pool.task_queue_mgr.queues.items()}

        assert queues_after['queue_two'] == ['1/control']


async def test_runahead_offset_start(
    mod_example_flow_2: 'Scheduler'
) -> None:
    """Late-start recurrences should not break the runahead limit at start-up.

    See GitHub #5708
    """
    task_pool = mod_example_flow_2.pool
    assert task_pool.runahead_limit_point == ISO8601Point('2004')


async def test_detect_incomplete_tasks(
    flow,
    scheduler,
    start,
    log_filter,
):
    """Finished but incomplete tasks should be retained as incomplete."""
    incomplete_final_task_states = {
        # final task states that would leave a task with
        # completion=succeeded incomplete
        TASK_STATUS_FAILED: TaskEventsManager.EVENT_FAILED,
        TASK_STATUS_EXPIRED: TaskEventsManager.EVENT_EXPIRED,
        TASK_STATUS_SUBMIT_FAILED: TaskEventsManager.EVENT_SUBMIT_FAILED
    }
    id_ = flow({
        'scheduler': {
            'allow implicit tasks': 'True',
        },
        'scheduling': {
            'graph': {
                # a workflow with one task for each of the final task states
                'R1': '\n'.join(incomplete_final_task_states.keys())
            }
        }
    })
    schd = scheduler(id_)
    async with start(schd, level=logging.DEBUG) as log:
        itasks = schd.pool.get_tasks()
        for itask in itasks:
            itask.state_reset(is_queued=False)
            # spawn the output corresponding to the task
            schd.pool.task_events_mgr.process_message(
                itask, 1,
                incomplete_final_task_states[itask.tdef.name]
            )
            # ensure that it is correctly identified as incomplete
<<<<<<< HEAD
            assert not itask.state.outputs.is_complete()
            assert log_filter(
                log,
                contains=(
                    f"[{itask}] did not complete the required outputs:"
                ),
            )
            # the task should not have been removed
            assert itask in schd.pool.get_tasks()
=======
            assert itask.state.outputs.get_incomplete()
            assert itask.state.outputs.is_incomplete()
            if itask.tdef.name == TASK_STATUS_EXPIRED:
                assert log_filter(
                    log,
                    contains=f"[{itask}] removed from active task pool: expired"
                )
                # the task should have been removed
                assert itask not in schd.pool.get_tasks()
            else:
                assert log_filter(
                    log,
                    contains=(
                        f"[{itask}] did not complete "
                        "required outputs:"
                    )
                )
                # the task should not have been removed
                assert itask in schd.pool.get_tasks()
>>>>>>> 91342c3a


async def test_future_trigger_final_point(
    flow,
    scheduler,
    start,
    log_filter,
):
    """Check spawning of future-triggered tasks: foo[+P1] => bar.

    Don't spawn if a prerequisite reaches beyond the final cycle point.

    """
    id_ = flow(
        {
            'scheduler': {
                'allow implicit tasks': 'True',
            },
            'scheduling': {
                'cycling mode': 'integer',
                'initial cycle point': 1,
                'final cycle point': 1,
                'graph': {
                    'P1': "foo\n foo[+P1] & bar => baz"
                }
            }
        }
    )
    schd = scheduler(id_)
    async with start(schd) as log:
        for itask in schd.pool.get_tasks():
            schd.pool.spawn_on_output(itask, "succeeded")
        assert log_filter(
            log,
            regex=(
                ".*1/baz.*not spawned: a prerequisite is beyond"
                r" the workflow stop point \(1\)"
            )
        )


async def test_set_failed_complete(
    flow,
    scheduler,
    start,
    one_conf,
    log_filter,
    db_select: Callable
):
    """Test manual completion of an incomplete failed task."""
    id_ = flow(one_conf)
    schd = scheduler(id_)
    async with start(schd, level=logging.DEBUG) as log:
        one = schd.pool.get_tasks()[0]
        one.state_reset(is_queued=False)

        schd.pool.task_events_mgr.process_message(one, 1, "failed")
        assert log_filter(
            log, regex="1/one.* setting implied output: submitted")
        assert log_filter(
            log, regex="1/one.* setting implied output: started")
        assert log_filter(
            log, regex="failed.* did not complete the required outputs")

        # Set failed task complete via default "set" args.
        schd.pool.set_prereqs_and_outputs([one.identity], None, None, ['all'])

        assert log_filter(
            log, contains=f'[{one}] removed from active task pool: completed')

        db_outputs = db_select(
            schd, True, 'task_outputs', 'outputs',
            **{'name': 'one'}
        )
        assert (
            sorted(loads((db_outputs[0])[0])) == [
                "failed", "started", "submitted", "succeeded"
            ]
        )


async def test_set_prereqs(
    flow,
    scheduler,
    start,
    log_filter,
):
    """Check manual setting of prerequisites.

    """
    id_ = flow(
        {
            'scheduler': {
                'allow implicit tasks': 'True',
            },
            'scheduling': {
                'initial cycle point': '2040',
                'graph': {
                    'R1': "foo & bar & baz => qux"
                }
            },
            'runtime': {
                'foo': {
                    'outputs': {
                        'a': 'drugs and money',
                    }
                }
            }
        }
    )
    schd = scheduler(id_)

    async with start(schd) as log:

        # it should start up with foo, bar, baz
        assert (
            pool_get_task_ids(schd.pool) == [
                "20400101T0000Z/bar",
                "20400101T0000Z/baz",
                "20400101T0000Z/foo"]
        )

        # try to set an invalid prereq of qux
        schd.pool.set_prereqs_and_outputs(
            ["20400101T0000Z/qux"], None, ["20400101T0000Z/foo:a"], ['all'])
        assert log_filter(
            log, contains='20400101T0000Z/qux does not depend on "20400101T0000Z/foo:a"')

        # it should not add 20400101T0000Z/qux to the pool
        assert (
            pool_get_task_ids(schd.pool) == [
                "20400101T0000Z/bar",
                "20400101T0000Z/baz",
                "20400101T0000Z/foo"]
        )

        # set one prereq of future task 20400101T0000Z/qux
        schd.pool.set_prereqs_and_outputs(
            ["20400101T0000Z/qux"],
            None,
            ["20400101T0000Z/foo:succeeded"],
            ['all'])

        # it should add 20400101T0000Z/qux to the pool
        assert (
            pool_get_task_ids(schd.pool) == [
                "20400101T0000Z/bar",
                "20400101T0000Z/baz",
                "20400101T0000Z/foo",
                "20400101T0000Z/qux"
            ]
        )

        # get the 20400101T0000Z/qux task proxy
        qux = schd.pool.get_task(ISO8601Point("20400101T0000Z"), "qux")
        assert not qux.state.prerequisites_all_satisfied()

        # set its other prereqs (test implicit "succeeded" and "succeed")
        # and truncated cycle point
        schd.pool.set_prereqs_and_outputs(
            ["2040/qux"], None, ["2040/bar", "2040/baz:succeed"], ['all'])

        # it should now be fully satisfied
        assert qux.state.prerequisites_all_satisfied()


async def test_set_bad_prereqs(
    flow,
    scheduler,
    start,
    log_filter,
):
    """Check manual setting of prerequisites.

    """
    id_ = flow({
        'scheduler': {
            'allow implicit tasks': 'True',
            'cycle point format': '%Y'},
        'scheduling': {
            'initial cycle point': '2040',
            'graph': {'R1': "foo => bar"}},
    })
    schd = scheduler(id_)

    def set_prereqs(prereqs):
        """Shorthand so only varible under test given as arg"""
        schd.pool.set_prereqs_and_outputs(
            ["2040/bar"], None, prereqs, ['all'])

    async with start(schd) as log:
        # Invalid: task name wildcard:
        set_prereqs(["2040/*"])
        assert log_filter(log, contains='Invalid prerequisite task name' )

        # Invalid: cycle point wildcard.
        set_prereqs(["*/foo"])
        assert log_filter(log, contains='Invalid prerequisite cycle point')


async def test_set_outputs_live(
    flow,
    scheduler,
    start,
    log_filter,
):
    """Check manual set outputs in an active (spawned) task.

    """
    id_ = flow(
        {
            'scheduler': {
                'allow implicit tasks': 'True',
            },
            'scheduling': {
                'graph': {
                    'R1': """
                        foo:x => bar
                        foo => baz
                        foo:y
                    """
                }
            },
            'runtime': {
                'foo': {
                    'outputs': {
                        'x': 'xylophone',
                        'y': 'yacht'
                    }
                }
            }
        }
    )
    schd = scheduler(id_)

    async with start(schd) as log:

        # it should start up with just 1/foo
        assert pool_get_task_ids(schd.pool) == ["1/foo"]

        # fake failed
        foo = schd.pool.get_task(IntegerPoint("1"), "foo")
        foo.state_reset(is_queued=False)
        schd.pool.task_events_mgr.process_message(foo, 1, 'failed')

        # set foo:x: it should spawn bar but not baz
        schd.pool.set_prereqs_and_outputs(["1/foo"], ["x"], None, ['all'])
        assert (
            pool_get_task_ids(schd.pool) == ["1/bar", "1/foo"]
        )
        # Foo should have been removed from the queue:
        assert '1/foo' not in [
            i.identity for i
            in schd.pool.task_queue_mgr.queues['default'].deque
        ]
        # set foo:succeed: it should spawn baz but foo remains incomplete.
        schd.pool.set_prereqs_and_outputs(
            ["1/foo"], ["succeeded"], None, ['all'])
        assert (
            pool_get_task_ids(schd.pool) == ["1/bar", "1/baz", "1/foo"]
        )

        # it should complete implied outputs (submitted, started) too
        assert log_filter(
            log, contains="setting implied output: submitted")
        assert log_filter(
            log, contains="setting implied output: started")

        # set foo (default: all required outputs) to complete y.
        schd.pool.set_prereqs_and_outputs(["1/foo"], None, None, ['all'])
        assert log_filter(
            log, contains="output 1/foo:succeeded completed")
        assert (
            pool_get_task_ids(schd.pool) == ["1/bar", "1/baz"]
        )


async def test_set_outputs_live2(
    flow,
    scheduler,
    start,
    log_filter,
):
    """Assert that optional outputs are satisfied before completion
    outputs to prevent incomplete task warnings.
    """
    id_ = flow(
        {
            'scheduler': {'allow implicit tasks': 'True'},
            'scheduling': {'graph': {
                'R1': """
                    foo:a => apple
                    foo:b => boat
                """}},
            'runtime': {'foo': {'outputs': {
                'a': 'xylophone',
                'b': 'yacht'}}}
        }
    )
    schd = scheduler(id_)

    async with start(schd) as log:
        schd.pool.set_prereqs_and_outputs(["1/foo"], None, None, ['all'])
        assert not log_filter(
            log,
            contains="did not complete required outputs: ['a', 'b']"
        )


async def test_set_outputs_future(
    flow,
    scheduler,
    start,
    log_filter,
):
    """Check manual setting of future task outputs.

    """
    id_ = flow(
        {
            'scheduler': {
                'allow implicit tasks': 'True',
            },
            'scheduling': {
                'graph': {
                    'R1': "a:x & a:y => b => c"
                }
            },
            'runtime': {
                'a': {
                    'outputs': {
                        'x': 'xylophone',
                        'y': 'yacht'
                    }
                }
            }
        }
    )
    schd = scheduler(id_)

    async with start(schd) as log:

        # it should start up with just 1/a
        assert pool_get_task_ids(schd.pool) == ["1/a"]

        # setting future task b succeeded should spawn c but not b
        schd.pool.set_prereqs_and_outputs(
            ["1/b"], ["succeeded"], None, ['all'])
        assert (
            pool_get_task_ids(schd.pool) == ["1/a", "1/c"]
        )

        schd.pool.set_prereqs_and_outputs(
            items=["1/a"],
            outputs=["x", "y", "cheese"],
            prereqs=None,
            flow=['all']
        )
        assert log_filter(log, contains="output 1/a:cheese not found")
        assert log_filter(log, contains="completed output x")
        assert log_filter(log, contains="completed output y")


async def test_prereq_satisfaction(
    flow,
    scheduler,
    start,
    log_filter,
):
    """Check manual setting of task prerequisites.

    """
    id_ = flow(
        {
            'scheduler': {
                'allow implicit tasks': 'True',
            },
            'scheduling': {
                'graph': {
                    'R1': "a:x & a:y => b"
                }
            },
            'runtime': {
                'a': {
                    'outputs': {
                        'x': 'xylophone',
                        'y': 'yacht'
                    }
                }
            }
        }
    )
    schd = scheduler(id_)
    async with start(schd) as log:
        # it should start up with just 1/a
        assert pool_get_task_ids(schd.pool) == ["1/a"]
        # spawn b
        schd.pool.set_prereqs_and_outputs(["1/a"], ["x"], None, ['all'])
        assert (
            pool_get_task_ids(schd.pool) == ["1/a", "1/b"]
        )

        b = schd.pool.get_task(IntegerPoint("1"), "b")

        assert not b.is_waiting_prereqs_done()

        # set valid and invalid prerequisites, by label and message.
        schd.pool.set_prereqs_and_outputs(
            prereqs=["1/a:xylophone", "1/a:y", "1/a:w", "1/a:z"],
            items=["1/b"], outputs=None, flow=['all']
        )
        assert log_filter(log, contains="1/a:z not found")
        assert log_filter(log, contains="1/a:w not found")
        assert not log_filter(log, contains='1/b does not depend on "1/a:x"')
        assert not log_filter(
            log, contains='1/b does not depend on "1/a:xylophone"')
        assert not log_filter(log, contains='1/b does not depend on "1/a:y"')

        assert b.is_waiting_prereqs_done()


@pytest.mark.parametrize('compat_mode', ['compat-mode', 'normal-mode'])
@pytest.mark.parametrize('cycling_mode', ['integer', 'datetime'])
@pytest.mark.parametrize('runahead_format', ['P3Y', 'P3'])
async def test_compute_runahead(
    cycling_mode,
    compat_mode,
    runahead_format,
    flow,
    scheduler,
    start,
    monkeypatch,
):
    """Test the calculation of the runahead limit.

    This test ensures that:
    * Runahead tasks are excluded from computations
      see https://github.com/cylc/cylc-flow/issues/5825
    * Tasks are initiated with the correct is_runahead status on startup.
    * Behaviour in compat/regular modes is same unless failed tasks are present
    * Behaviour is the same for integer/datetime cycling modes.

    """
    if cycling_mode == 'integer':

        config = {
            'scheduler': {
                'allow implicit tasks': 'True',
            },
            'scheduling': {
                'initial cycle point': '1',
                'cycling mode': 'integer',
                'runahead limit': 'P3',
                'graph': {
                    'P1': 'a'
                },
            }
        }
        point = lambda point: IntegerPoint(str(int(point)))
    else:
        config = {
            'scheduler': {
                'allow implicit tasks': 'True',
                'cycle point format': 'CCYY',
            },
            'scheduling': {
                'initial cycle point': '0001',
                'runahead limit': runahead_format,
                'graph': {
                    'P1Y': 'a'
                },
            }
        }
        point = ISO8601Point

    monkeypatch.setattr(
        'cylc.flow.flags.cylc7_back_compat',
        compat_mode == 'compat-mode',
    )

    id_ = flow(config)
    schd = scheduler(id_)
    async with start(schd):
        schd.pool.compute_runahead(force=True)
        assert int(str(schd.pool.runahead_limit_point)) == 4

        # ensure task states are initiated with is_runahead status
        assert schd.pool.get_task(point('0001'), 'a').state(is_runahead=False)
        assert schd.pool.get_task(point('0005'), 'a').state(is_runahead=True)

        # mark the first three cycles as running
        for cycle in range(1, 4):
            schd.pool.get_task(point(f'{cycle:04}'), 'a').state.reset(
                TASK_STATUS_RUNNING
            )

        schd.pool.compute_runahead(force=True)
        assert int(str(schd.pool.runahead_limit_point)) == 4  # no change

        # In Cylc 8 all incomplete tasks hold back runahead.

        # In Cylc 7, submit-failed tasks hold back runahead..
        schd.pool.get_task(point('0001'), 'a').state.reset(
            TASK_STATUS_SUBMIT_FAILED
        )
        schd.pool.compute_runahead(force=True)
        assert int(str(schd.pool.runahead_limit_point)) == 4

        # ... but failed ones don't. Go figure.
        schd.pool.get_task(point('0001'), 'a').state.reset(
            TASK_STATUS_FAILED
        )
        schd.pool.compute_runahead(force=True)
        if compat_mode == 'compat-mode':
            assert int(str(schd.pool.runahead_limit_point)) == 5
        else:
            assert int(str(schd.pool.runahead_limit_point)) == 4  # no change

        # mark cycle 1 as complete
        # (via task message so the task gets removed before runahead compute)
        schd.task_events_mgr.process_message(
            schd.pool.get_task(point('0001'), 'a'),
            logging.INFO,
            TASK_OUTPUT_SUCCEEDED
        )
        schd.pool.compute_runahead(force=True)
        assert int(str(schd.pool.runahead_limit_point)) == 5  # +1


@pytest.mark.parametrize('rhlimit', ['P2D', 'P2'])
@pytest.mark.parametrize('compat_mode', ['compat-mode', 'normal-mode'])
async def test_runahead_future_trigger(
    flow,
    scheduler,
    start,
    monkeypatch,
    rhlimit,
    compat_mode,
):
    """Equivalent time interval and cycle count runahead limits should yield
    the same limit point, even if there is a future trigger.

    See https://github.com/cylc/cylc-flow/pull/5893
    """
    id_ = flow({
        'scheduler': {
            'allow implicit tasks': 'True',
            'cycle point format': 'CCYYMMDD',
        },
        'scheduling': {
            'initial cycle point': '2001',
            'runahead limit': rhlimit,
            'graph': {
                'P1D': '''
                    a
                    a[+P1D] => b
                ''',
            },
        }
    })

    monkeypatch.setattr(
        'cylc.flow.flags.cylc7_back_compat',
        compat_mode == 'compat-mode',
    )
    schd = scheduler(id_,)
    async with start(schd, level=logging.DEBUG):
        assert str(schd.pool.runahead_limit_point) == '20010103'
        schd.pool.release_runahead_tasks()
        for itask in schd.pool.get_tasks():
            schd.pool.spawn_on_output(itask, 'succeeded')
        # future trigger raises the limit by one cycle point
        assert str(schd.pool.runahead_limit_point) == '20010104'


@pytest.fixture(scope='module')
async def mod_blah(
    mod_flow: Callable, mod_scheduler: Callable, mod_run: Callable
) -> 'Scheduler':
    """Return a scheduler for interrogating its task pool.

    This is module-scoped so faster than example_flow, but should only be used
    where the test does not mutate the state of the scheduler or task pool.
    """

    config = {
        'scheduler': {
            'allow implicit tasks': 'True',
            'cycle point format': '%Y',
        },
        'scheduling': {
            'initial cycle point': '0001',
            'runahead limit': 'P1Y',
            'graph': {
                'P1Y': 'a'
            },
        }
    }
    id_ = mod_flow(config)
    schd: 'Scheduler' = mod_scheduler(id_, paused_start=True)
    async with mod_run(schd):
        yield schd


@pytest.mark.parametrize(
    'status, expected',
    [
        # (Status, Are we expecting an update?)
        (TASK_STATUS_WAITING, False),
        (TASK_STATUS_EXPIRED, False),
        (TASK_STATUS_PREPARING, False),
        (TASK_STATUS_SUBMIT_FAILED, False),
        (TASK_STATUS_SUBMITTED, False),
        (TASK_STATUS_RUNNING, False),
        (TASK_STATUS_FAILED, True),
        (TASK_STATUS_SUCCEEDED, True)
    ]
)
async def test_runahead_c7_compat_task_state(
    status,
    expected,
    mod_blah,
    monkeypatch,
):
    """For each task status check whether changing the oldest task
    to that status will cause compute_runahead to make a change.

    Compat mode: Cylc 7 ignored failed tasks but not submit-failed!

    """

    def max_cycle(tasks):
        return max([int(t.tokens.get("cycle")) for t in tasks])

    monkeypatch.setattr(
        'cylc.flow.flags.cylc7_back_compat', True)
    monkeypatch.setattr(
        'cylc.flow.task_events_mgr.TaskEventsManager._insert_task_job',
        lambda *_: True)

    mod_blah.pool.compute_runahead()
    before_pt = max_cycle(mod_blah.pool.get_tasks())
    before = mod_blah.pool.runahead_limit_point
    itask = mod_blah.pool.get_task(ISO8601Point(f'{before_pt - 2:04}'), 'a')
    itask.state_reset(status, is_queued=False)
    mod_blah.pool.compute_runahead()
    after = mod_blah.pool.runahead_limit_point
    assert bool(before != after) == expected


async def test_fast_respawn(
    example_flow: 'Scheduler',
    caplog: pytest.LogCaptureFixture,
) -> None:
    """Immediate re-spawn of removed tasks is not allowed.

    An immediate DB update is required to stop the respawn.
    https://github.com/cylc/cylc-flow/pull/6067

    """
    task_pool = example_flow.pool

    # find task 1/foo in the pool
    foo = task_pool.get_task(IntegerPoint("1"), "foo")

    # remove it from the pool
    task_pool.remove(foo)
    assert foo not in task_pool.get_tasks()

    # attempt to spawn it again
    itask = task_pool.spawn_task("foo", IntegerPoint("1"), {1})
    assert itask is None
    assert "Not spawning 1/foo - task removed" in caplog.text


async def test_remove_active_task(
    example_flow: 'Scheduler',
    caplog: pytest.LogCaptureFixture,
    log_filter: Callable,
) -> None:
    """Test warning on removing an active task."""

    task_pool = example_flow.pool

    # find task 1/foo in the pool
    foo = task_pool.get_task(IntegerPoint("1"), "foo")

    foo.state_reset(TASK_STATUS_RUNNING)
    task_pool.remove(foo, "request")
    assert foo not in task_pool.get_tasks()

    assert log_filter(
        caplog,
        regex=(
            "1/foo.*removed from active task pool:"
            " request - active job orphaned"
        ),
        level=logging.WARNING
    )


async def test_remove_by_suicide(
    flow,
    scheduler,
    start,
    log_filter
):
    """Test task removal by suicide trigger.

    * Suicide triggers should remove tasks from the pool.
    * It should be possible to bring them back by manually triggering them.
    * Removing a task manually (cylc remove) should work the same.
    """
    id_ = flow({
        'scheduler': {'allow implicit tasks': 'True'},
        'scheduling': {
            'graph': {
                'R1': '''
                    a? & b
                    a:failed? => !b
                '''
            },
        }
    })
    schd: 'Scheduler' = scheduler(id_)
    async with start(schd, level=logging.DEBUG) as log:
        # it should start up with 1/a and 1/b
        assert pool_get_task_ids(schd.pool) == ["1/a", "1/b"]
        a = schd.pool.get_task(IntegerPoint("1"), "a")

        # mark 1/a as failed and ensure 1/b is removed by suicide trigger
        schd.pool.spawn_on_output(a, TASK_OUTPUT_FAILED)
        assert log_filter(
            log,
            regex="1/b.*removed from active task pool: suicide trigger"
        )
        assert pool_get_task_ids(schd.pool) == ["1/a"]

        # ensure that we are able to bring 1/b back by triggering it
        log.clear()
        schd.pool.force_trigger_tasks(['1/b'], ['1'])
        assert log_filter(
            log,
            regex='1/b.*added to active task pool',
        )

        # remove 1/b by request (cylc remove)
        schd.command_remove_tasks(['1/b'])
        assert log_filter(
            log,
            regex='1/b.*removed from active task pool: request',
        )

        # ensure that we are able to bring 1/b back by triggering it
        log.clear()
        schd.pool.force_trigger_tasks(['1/b'], ['1'])
        assert log_filter(
            log,
            regex='1/b.*added to active task pool',
        )


async def test_remove_no_respawn(flow, scheduler, start, log_filter):
    """Ensure that removed tasks stay removed.

    If a task is removed by suicide trigger or "cylc remove", then it should
    not be automatically spawned at a later time.
    """
    id_ = flow({
        'scheduling': {
            'graph': {
                'R1': 'a & b => z',
            },
        },
    })
    schd: 'Scheduler' = scheduler(id_)
    async with start(schd, level=logging.DEBUG) as log:
        a1 = schd.pool.get_task(IntegerPoint("1"), "a")
        b1 = schd.pool.get_task(IntegerPoint("1"), "b")
        assert a1, '1/a should have been spawned on startup'
        assert b1, '1/b should have been spawned on startup'

        # mark one of the upstream tasks as succeeded, 1/z should spawn
        schd.pool.spawn_on_output(a1, TASK_OUTPUT_SUCCEEDED)
        schd.workflow_db_mgr.process_queued_ops()
        z1 = schd.pool.get_task(IntegerPoint("1"), "z")
        assert z1, '1/z should have been spawned after 1/a succeeded'

        # manually remove 1/z, it should be removed from the pool
        schd.command_remove_tasks(['1/z'])
        schd.workflow_db_mgr.process_queued_ops()
        z1 = schd.pool.get_task(IntegerPoint("1"), "z")
        assert z1 is None, '1/z should have been removed (by request)'

        # mark the other upstream task as succeeded, 1/z should not be
        # respawned as a result
        schd.pool.spawn_on_output(b1, TASK_OUTPUT_SUCCEEDED)
        assert log_filter(
            log, contains='Not spawning 1/z - task removed'
        )
        z1 = schd.pool.get_task(IntegerPoint("1"), "z")
        assert (
            z1 is None
        ), '1/z should have stayed removed (but has been added back into the pool'<|MERGE_RESOLUTION|>--- conflicted
+++ resolved
@@ -1209,7 +1209,6 @@
                 incomplete_final_task_states[itask.tdef.name]
             )
             # ensure that it is correctly identified as incomplete
-<<<<<<< HEAD
             assert not itask.state.outputs.is_complete()
             assert log_filter(
                 log,
@@ -1219,29 +1218,8 @@
             )
             # the task should not have been removed
             assert itask in schd.pool.get_tasks()
-=======
-            assert itask.state.outputs.get_incomplete()
-            assert itask.state.outputs.is_incomplete()
-            if itask.tdef.name == TASK_STATUS_EXPIRED:
-                assert log_filter(
-                    log,
-                    contains=f"[{itask}] removed from active task pool: expired"
-                )
-                # the task should have been removed
-                assert itask not in schd.pool.get_tasks()
-            else:
-                assert log_filter(
-                    log,
-                    contains=(
-                        f"[{itask}] did not complete "
-                        "required outputs:"
-                    )
-                )
-                # the task should not have been removed
-                assert itask in schd.pool.get_tasks()
->>>>>>> 91342c3a
-
-
+
+            
 async def test_future_trigger_final_point(
     flow,
     scheduler,
