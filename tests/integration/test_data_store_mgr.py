--- conflicted
+++ resolved
@@ -24,14 +24,11 @@
 
 import pytest
 
-<<<<<<< HEAD
 from cylc.flow.commands import (
     run_cmd,
     force_trigger_tasks
 )
-=======
 from cylc.flow import LOG
->>>>>>> 52f3ed5e
 from cylc.flow.data_messages_pb2 import (
     PbPrerequisite,
     PbTaskProxy,
