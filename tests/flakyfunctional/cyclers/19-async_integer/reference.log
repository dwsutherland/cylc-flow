<<<<<<< HEAD
2014-04-22T16:40:30 INFO - Initial point: 1
2014-04-22T16:40:30 INFO - Final point: 1
2014-04-22T16:40:30 INFO - [1/foo] -triggered off []
2014-04-22T16:40:35 INFO - [1/bar] -triggered off ['1/foo']
=======
Initial point: 1
Final point: 1
foo.1 -triggered off []
bar.1 -triggered off ['foo.1']
>>>>>>> 0b5543f8
<|MERGE_RESOLUTION|>--- conflicted
+++ resolved
@@ -1,11 +1,4 @@
-<<<<<<< HEAD
-2014-04-22T16:40:30 INFO - Initial point: 1
-2014-04-22T16:40:30 INFO - Final point: 1
-2014-04-22T16:40:30 INFO - [1/foo] -triggered off []
-2014-04-22T16:40:35 INFO - [1/bar] -triggered off ['1/foo']
-=======
 Initial point: 1
 Final point: 1
-foo.1 -triggered off []
-bar.1 -triggered off ['foo.1']
->>>>>>> 0b5543f8
+1/foo -triggered off []
+1/bar -triggered off ['1/foo']