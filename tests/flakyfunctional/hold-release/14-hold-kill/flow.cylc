--- conflicted
+++ resolved
@@ -7,17 +7,9 @@
     [[killer]]
         script = """
             echo '# killing "sleeper"'
-<<<<<<< HEAD
-            cylc kill "${CYLC_SUITE_NAME}" "sleeper.1"
-            cylc__job__poll_grep_suite_log -F \
-                '[sleeper.1] -job(01) failed, held' 
-=======
             cylc kill "${CYLC_WORKFLOW_NAME}" "sleeper.1"
             cylc__job__poll_grep_workflow_log -F \
-                '[sleeper.1] -running => running (held)'
-            cylc__job__poll_grep_workflow_log -F \
-                '[sleeper.1] -running (held) => waiting (held)'
->>>>>>> b46ab3d4
+                '[sleeper.1] -job(01) failed, held' 
             sleep 10  # sleep, should still be held after 10 seconds
             cylc dump -s -t "${CYLC_WORKFLOW_NAME}" >'cylc-dump.out'
             diff -u 'cylc-dump.out' - <<'__OUT__'
