2014-05-19T17:32:12 INFO - Initial point: 20120101T00
2014-05-19T17:32:12 INFO - Final point: 20120101T18
<<<<<<< HEAD
2014-05-19T17:32:12 INFO - [20120101T06/a] -triggered off []
2014-05-19T17:32:16 INFO - [20120101T12/a] -triggered off []
2014-05-19T17:32:16 INFO - [20120101T00/b] -triggered off ['20120101T06/a']
2014-05-19T17:32:20 INFO - [20120101T06/b] -triggered off ['20120101T12/a']
2014-05-19T17:32:20 INFO - [20120101T18/a] -triggered off []
2014-05-19T17:32:29 INFO - [20120101T12/b] -triggered off ['20120101T18/a']
=======
2014-05-19T17:32:12 DEBUG - a.20120101T06 -triggered off []
2014-05-19T17:32:16 DEBUG - a.20120101T12 -triggered off []
2014-05-19T17:32:16 DEBUG - b.20120101T00 -triggered off ['a.20120101T06']
2014-05-19T17:32:20 DEBUG - b.20120101T06 -triggered off ['a.20120101T12']
2014-05-19T17:32:20 DEBUG - a.20120101T18 -triggered off []
2014-05-19T17:32:29 DEBUG - b.20120101T12 -triggered off ['a.20120101T18']
>>>>>>> 0b5543f8
<|MERGE_RESOLUTION|>--- conflicted
+++ resolved
@@ -1,17 +1,8 @@
-2014-05-19T17:32:12 INFO - Initial point: 20120101T00
-2014-05-19T17:32:12 INFO - Final point: 20120101T18
-<<<<<<< HEAD
-2014-05-19T17:32:12 INFO - [20120101T06/a] -triggered off []
-2014-05-19T17:32:16 INFO - [20120101T12/a] -triggered off []
-2014-05-19T17:32:16 INFO - [20120101T00/b] -triggered off ['20120101T06/a']
-2014-05-19T17:32:20 INFO - [20120101T06/b] -triggered off ['20120101T12/a']
-2014-05-19T17:32:20 INFO - [20120101T18/a] -triggered off []
-2014-05-19T17:32:29 INFO - [20120101T12/b] -triggered off ['20120101T18/a']
-=======
-2014-05-19T17:32:12 DEBUG - a.20120101T06 -triggered off []
-2014-05-19T17:32:16 DEBUG - a.20120101T12 -triggered off []
-2014-05-19T17:32:16 DEBUG - b.20120101T00 -triggered off ['a.20120101T06']
-2014-05-19T17:32:20 DEBUG - b.20120101T06 -triggered off ['a.20120101T12']
-2014-05-19T17:32:20 DEBUG - a.20120101T18 -triggered off []
-2014-05-19T17:32:29 DEBUG - b.20120101T12 -triggered off ['a.20120101T18']
->>>>>>> 0b5543f8
+Initial point: 20120101T00
+Final point: 20120101T18
+20120101T06/a -triggered off []
+20120101T12/a -triggered off []
+20120101T00/b -triggered off ['20120101T06/a']
+20120101T06/b -triggered off ['20120101T12/a']
+20120101T18/a -triggered off []
+20120101T12/b -triggered off ['20120101T18/a']