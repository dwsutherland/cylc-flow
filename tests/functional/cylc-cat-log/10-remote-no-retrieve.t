--- conflicted
+++ resolved
@@ -24,15 +24,9 @@
 require_remote_platform
 set_test_number 5
 
-<<<<<<< HEAD
 create_test_global_config "" "
-[hosts]
-   [[${CYLC_TEST_HOST}]]
-=======
-create_test_globalrc "" "
 [platforms]
    [[${CYLC_TEST_PLATFORM}]]
->>>>>>> e611eee6
        retrieve job logs = False"
 install_suite "${TEST_NAME_BASE}" remote-simple
 
