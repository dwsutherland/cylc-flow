--- conflicted
+++ resolved
@@ -1,9 +1,4 @@
 Initial point: 1
 Final point: 1
-<<<<<<< HEAD
-[1/holder] -triggered off []
-[1/stopper] -triggered off ['1/holder']
-=======
-holder.1 -triggered off []
-stopper.1 -triggered off ['holder.1']
->>>>>>> 0b5543f8
+1/holder -triggered off []
+1/stopper -triggered off ['1/holder']