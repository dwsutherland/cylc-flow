INFO - Initial point: 1
INFO - Final point: 5
<<<<<<< HEAD
INFO - [1/set-stop-point] -triggered off []
INFO - [1/reload] -triggered off ['1/set-stop-point']
INFO - [1/t1] -triggered off ['0/t1', '1/reload']
INFO - [2/t1] -triggered off ['1/t1']
INFO - [3/t1] -triggered off ['2/t1']
=======
DEBUG - set-stop-point.1 -triggered off []
DEBUG - reload.1 -triggered off ['set-stop-point.1']
DEBUG - t1.1 -triggered off ['reload.1', 't1.0']
DEBUG - t1.2 -triggered off ['t1.1']
DEBUG - t1.3 -triggered off ['t1.2']
>>>>>>> 0b5543f8
<|MERGE_RESOLUTION|>--- conflicted
+++ resolved
@@ -1,15 +1,7 @@
-INFO - Initial point: 1
-INFO - Final point: 5
-<<<<<<< HEAD
-INFO - [1/set-stop-point] -triggered off []
-INFO - [1/reload] -triggered off ['1/set-stop-point']
-INFO - [1/t1] -triggered off ['0/t1', '1/reload']
-INFO - [2/t1] -triggered off ['1/t1']
-INFO - [3/t1] -triggered off ['2/t1']
-=======
-DEBUG - set-stop-point.1 -triggered off []
-DEBUG - reload.1 -triggered off ['set-stop-point.1']
-DEBUG - t1.1 -triggered off ['reload.1', 't1.0']
-DEBUG - t1.2 -triggered off ['t1.1']
-DEBUG - t1.3 -triggered off ['t1.2']
->>>>>>> 0b5543f8
+Initial point: 1
+Final point: 5
+1/set-stop-point -triggered off []
+1/reload -triggered off ['1/set-stop-point']
+1/t1 -triggered off ['0/t1', '1/reload']
+2/t1 -triggered off ['1/t1']
+3/t1 -triggered off ['2/t1']