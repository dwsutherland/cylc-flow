Initial point: 1
Final point: 1
<<<<<<< HEAD
[1/good] -triggered off []
[1/ugly] -triggered off ['1/good']
=======
good.1 -triggered off []
ugly.1 -triggered off ['good.1']
>>>>>>> 0b5543f8
<|MERGE_RESOLUTION|>--- conflicted
+++ resolved
@@ -1,9 +1,4 @@
 Initial point: 1
 Final point: 1
-<<<<<<< HEAD
-[1/good] -triggered off []
-[1/ugly] -triggered off ['1/good']
-=======
-good.1 -triggered off []
-ugly.1 -triggered off ['good.1']
->>>>>>> 0b5543f8
+1/good -triggered off []
+1/ugly -triggered off ['1/good']