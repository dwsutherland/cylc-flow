2013/12/18 09:59:04 INFO - Initial point: 1
2013/12/18 09:59:04 INFO - Final point: 1
<<<<<<< HEAD
2013/12/18 09:59:04 INFO - [1/t1] -triggered off []
2013/12/18 09:59:21 INFO - [1/stop] -triggered off ['1/t1']
=======
2013/12/18 09:59:04 DEBUG - t1.1 -triggered off []
2013/12/18 09:59:21 DEBUG - stop.1 -triggered off ['t1.1']
>>>>>>> 0b5543f8
<|MERGE_RESOLUTION|>--- conflicted
+++ resolved
@@ -1,9 +1,4 @@
-2013/12/18 09:59:04 INFO - Initial point: 1
-2013/12/18 09:59:04 INFO - Final point: 1
-<<<<<<< HEAD
-2013/12/18 09:59:04 INFO - [1/t1] -triggered off []
-2013/12/18 09:59:21 INFO - [1/stop] -triggered off ['1/t1']
-=======
-2013/12/18 09:59:04 DEBUG - t1.1 -triggered off []
-2013/12/18 09:59:21 DEBUG - stop.1 -triggered off ['t1.1']
->>>>>>> 0b5543f8
+Initial point: 1
+Final point: 1
+1/t1 -triggered off []
+1/stop -triggered off ['1/t1']