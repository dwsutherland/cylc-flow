--- conflicted
+++ resolved
@@ -21,13 +21,9 @@
 require_remote_platform
 
 set_test_number 4
-<<<<<<< HEAD
+
 init_suite "${TEST_NAME_BASE}" <<'__FLOW_CONFIG__'
-=======
-
-init_suite "${TEST_NAME_BASE}" <<'__SUITE_RC__'
 #!jinja2
->>>>>>> e611eee6
 [cylc]
 [scheduling]
     [[graph]]
@@ -40,15 +36,10 @@
         script = true
 __FLOW_CONFIG__
 
-<<<<<<< HEAD
-run_ok "${TEST_NAME_BASE}-validate" cylc validate "${SUITE_NAME}"
-suite_run_ok "${TEST_NAME_BASE}-run" cylc run "${SUITE_NAME}"
-=======
 run_ok "${TEST_NAME_BASE}-validate" cylc validate "${SUITE_NAME}" \
     -s "CYLC_TEST_PLATFORM=${CYLC_TEST_PLATFORM}"
 suite_run_ok "${TEST_NAME_BASE}-run" cylc run "${SUITE_NAME}" \
     -s "CYLC_TEST_PLATFORM=${CYLC_TEST_PLATFORM}"
->>>>>>> e611eee6
 RRUND="cylc-run/${SUITE_NAME}"
 RSRVD="${RRUND}/.service"
 poll_grep_suite_log 'Holding all waiting or queued tasks now'
