[meta]
    title = "Test for Github Issue 1543"
    description = """
        External trigger events should stimulate task processing even when
        nothing else is happening in the workflow. Here, long-running task bar
        ext-triggers foo when nothing else is happening. If task processing
        occurs foo will submit and kill bar, allowing the workflow to shutdown.
        Otherwise, foo won't submit, bar will keep running, and the workflow will
        time out.
    """

[scheduler]
    [[events]]
        abort on stall timeout = True
        stall timeout = PT30S
        abort on inactivity timeout = True
        inactivity timeout = PT30S

[scheduling]
    [[special tasks]]
        external-trigger = foo("drugs and money")
    [[graph]]
        # killed tasks are held to prevent retries; they have to be
        # released before they can be removed.
        R1 = """
            foo & bar?
            bar:fail? => handler
        """

[runtime]
    [[foo]]
        script = """
<<<<<<< HEAD
            cylc kill "$CYLC_WORKFLOW_ID" 'bar.1'
            cylc__job__poll_grep_workflow_log '\[bar\.1\].* (internal)failed'
            cylc release "$CYLC_WORKFLOW_ID" 'bar.1'
=======
            cylc kill "$CYLC_WORKFLOW_NAME" 'bar.1'
            cylc__job__poll_grep_workflow_log -E 'bar\.1 .* \(internal\)failed'
            cylc release "$CYLC_WORKFLOW_NAME" 'bar.1'
>>>>>>> 9f1dce51
        """
    [[bar]]
        script = """
            sleep 5
            cylc ext-trigger $CYLC_WORKFLOW_ID "drugs and money" 12345
            sleep 60
        """
    [[handler]]
         script = true<|MERGE_RESOLUTION|>--- conflicted
+++ resolved
@@ -30,15 +30,9 @@
 [runtime]
     [[foo]]
         script = """
-<<<<<<< HEAD
-            cylc kill "$CYLC_WORKFLOW_ID" 'bar.1'
-            cylc__job__poll_grep_workflow_log '\[bar\.1\].* (internal)failed'
-            cylc release "$CYLC_WORKFLOW_ID" 'bar.1'
-=======
             cylc kill "$CYLC_WORKFLOW_NAME" 'bar.1'
             cylc__job__poll_grep_workflow_log -E 'bar\.1 .* \(internal\)failed'
-            cylc release "$CYLC_WORKFLOW_NAME" 'bar.1'
->>>>>>> 9f1dce51
+            cylc release "$CYLC_WORKFLOW_ID" 'bar.1'
         """
     [[bar]]
         script = """
