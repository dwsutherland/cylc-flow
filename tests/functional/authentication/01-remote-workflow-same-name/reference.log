2015-12-18T10:58:39Z INFO - Initial point: 19700101T0000Z
2015-12-18T10:58:39Z INFO - Final point: 19700101T0000Z
<<<<<<< HEAD
2015-12-18T10:58:39Z INFO - [19700101T0000Z/t1] -triggered off []
=======
2015-12-18T10:58:39Z DEBUG - t1.19700101T0000Z -triggered off []
>>>>>>> 0b5543f8
<|MERGE_RESOLUTION|>--- conflicted
+++ resolved
@@ -1,7 +1,3 @@
-2015-12-18T10:58:39Z INFO - Initial point: 19700101T0000Z
-2015-12-18T10:58:39Z INFO - Final point: 19700101T0000Z
-<<<<<<< HEAD
-2015-12-18T10:58:39Z INFO - [19700101T0000Z/t1] -triggered off []
-=======
-2015-12-18T10:58:39Z DEBUG - t1.19700101T0000Z -triggered off []
->>>>>>> 0b5543f8
+Initial point: 19700101T0000Z
+Final point: 19700101T0000Z
+19700101T0000Z/t1 -triggered off []