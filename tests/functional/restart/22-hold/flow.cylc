# Designed to shutdown with a held task in the pool.
[scheduler]
    UTC mode=True
    cycle point format = %Y
    [[events]]
        abort on stall timeout = True
        stall timeout = PT0S
        abort on inactivity timeout = True
        inactivity timeout = P1M
[scheduling]
    initial cycle point = 2016
    final cycle point = 2017
    [[graph]]
        R1/2016 = t1 & fast => t2
        R1/2017 = t1[2016] => t1 => t2
[runtime]
    [[t1]]
        script = """
            if [[ "${CYLC_TASK_CYCLE_POINT}" == '2016' ]]; then
<<<<<<< HEAD
                cylc__job__poll_grep_workflow_log -F 'spawned t2.2016'
                cylc hold "${CYLC_WORKFLOW_ID}" t2.2016 t2.2017
                cylc stop "${CYLC_WORKFLOW_ID}"
=======
                cylc__job__poll_grep_workflow_log -E 't2\.2016 .* spawned'
                cylc hold "${CYLC_WORKFLOW_NAME}" t2.2016 t2.2017
                cylc stop "${CYLC_WORKFLOW_NAME}"
>>>>>>> 9f1dce51
            else
                cylc release "${CYLC_WORKFLOW_ID}" t2.2016 t2.2017
            fi
        """
    [[fast]]
        script = true
    [[t2]]
        script = sleep 2<|MERGE_RESOLUTION|>--- conflicted
+++ resolved
@@ -17,15 +17,9 @@
     [[t1]]
         script = """
             if [[ "${CYLC_TASK_CYCLE_POINT}" == '2016' ]]; then
-<<<<<<< HEAD
-                cylc__job__poll_grep_workflow_log -F 'spawned t2.2016'
+                cylc__job__poll_grep_workflow_log -E 't2\.2016 .* spawned'
                 cylc hold "${CYLC_WORKFLOW_ID}" t2.2016 t2.2017
                 cylc stop "${CYLC_WORKFLOW_ID}"
-=======
-                cylc__job__poll_grep_workflow_log -E 't2\.2016 .* spawned'
-                cylc hold "${CYLC_WORKFLOW_NAME}" t2.2016 t2.2017
-                cylc stop "${CYLC_WORKFLOW_NAME}"
->>>>>>> 9f1dce51
             else
                 cylc release "${CYLC_WORKFLOW_ID}" t2.2016 t2.2017
             fi
