[meta]
    title = Test: run task - pause workflow - task job retry - resume workflow

[scheduler]
    [[events]]
        abort on stall timeout = True
        stall timeout = PT0S
        abort on inactivity timeout = True
        inactivity timeout = PT3M

[scheduling]
    [[graph]]
        R1 = """
            t-retry-able:start => t-pause
            t-submit-retry-able:submit => t-pause
        """

[runtime]
    [[t-pause]]
        script = """
<<<<<<< HEAD
            cylc pause "${CYLC_WORKFLOW_ID}"
=======
            cylc pause "${CYLC_WORKFLOW_NAME}"

>>>>>>> 9f1dce51
            cylc__job__poll_grep_workflow_log -F 'Command succeeded: pause'

            # Poll t-submit-retry-able, should return submit-fail
<<<<<<< HEAD
            cylc poll "${CYLC_WORKFLOW_ID}" 't-submit-retry-able'
=======
            cylc poll "${CYLC_WORKFLOW_NAME}" 't-submit-retry-able'

>>>>>>> 9f1dce51
            # Allow t-retry-able to continue
            rm -f "${CYLC_WORKFLOW_RUN_DIR}/file"

            cylc__job__poll_grep_workflow_log -E \
                't-retry-able\.1 running .* => waiting'

            cylc__job__poll_grep_workflow_log -E \
                't-submit-retry-able\.1 submitted .* => waiting'

            # Resume the workflow
<<<<<<< HEAD
            cylc play "${CYLC_WORKFLOW_ID}"
            cylc__job__poll_grep_workflow_log -F \
                '[t-retry-able.1] -waiting => waiting (queued)'
            cylc__job__poll_grep_workflow_log -F \
                '[t-submit-retry-able.1] -waiting => waiting (queued)'
=======
            cylc play "${CYLC_WORKFLOW_NAME}"

            cylc__job__poll_grep_workflow_log -E \
                't-retry-able\.1 waiting .* => waiting\(queued\)'

            cylc__job__poll_grep_workflow_log -E \
                't-submit-retry-able\.1 waiting .* => waiting\(queued\)'
>>>>>>> 9f1dce51
        """
    [[t-retry-able]]
        script = """
            if ((CYLC_TASK_SUBMIT_NUMBER == 1)); then
                touch "${CYLC_WORKFLOW_RUN_DIR}/file"
                while [[ -e "${CYLC_WORKFLOW_RUN_DIR}/file" ]]; do
                    sleep 1
                done
                false
            fi
        """
        execution retry delays = PT5S
    [[t-submit-retry-able]]
        init-script = """
            if [[ "${CYLC_TASK_JOB}" == *"/01" ]]; then
                cylc__job__disable_fail_signals ERR EXIT
                exit 1
            fi
        """
        script = true
        submission retry delays = PT5S<|MERGE_RESOLUTION|>--- conflicted
+++ resolved
@@ -18,21 +18,11 @@
 [runtime]
     [[t-pause]]
         script = """
-<<<<<<< HEAD
             cylc pause "${CYLC_WORKFLOW_ID}"
-=======
-            cylc pause "${CYLC_WORKFLOW_NAME}"
-
->>>>>>> 9f1dce51
             cylc__job__poll_grep_workflow_log -F 'Command succeeded: pause'
 
             # Poll t-submit-retry-able, should return submit-fail
-<<<<<<< HEAD
             cylc poll "${CYLC_WORKFLOW_ID}" 't-submit-retry-able'
-=======
-            cylc poll "${CYLC_WORKFLOW_NAME}" 't-submit-retry-able'
-
->>>>>>> 9f1dce51
             # Allow t-retry-able to continue
             rm -f "${CYLC_WORKFLOW_RUN_DIR}/file"
 
@@ -43,21 +33,13 @@
                 't-submit-retry-able\.1 submitted .* => waiting'
 
             # Resume the workflow
-<<<<<<< HEAD
             cylc play "${CYLC_WORKFLOW_ID}"
-            cylc__job__poll_grep_workflow_log -F \
-                '[t-retry-able.1] -waiting => waiting (queued)'
-            cylc__job__poll_grep_workflow_log -F \
-                '[t-submit-retry-able.1] -waiting => waiting (queued)'
-=======
-            cylc play "${CYLC_WORKFLOW_NAME}"
 
             cylc__job__poll_grep_workflow_log -E \
                 't-retry-able\.1 waiting .* => waiting\(queued\)'
 
             cylc__job__poll_grep_workflow_log -E \
                 't-submit-retry-able\.1 waiting .* => waiting\(queued\)'
->>>>>>> 9f1dce51
         """
     [[t-retry-able]]
         script = """
