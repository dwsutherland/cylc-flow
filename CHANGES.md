--- conflicted
+++ resolved
@@ -21,14 +21,12 @@
 
 ### Enhancements
 
-<<<<<<< HEAD
 -[#5605](https://github.com/cylc/cylc-flow/pull/5605) - A shorthand for defining
 -a list of strings - Before: `cylc command -s "X=['a', 'bc', 'd']"` - After:
 -`cylc command -z X=a,bc,d`.
-=======
+
 [#5537](https://github.com/cylc/cylc-flow/pull/5537) - Allow parameters
 in family names to be split, e.g. `<foo>FAM<bar>`.
->>>>>>> 7b240d1e
 
 [#5405](https://github.com/cylc/cylc-flow/pull/5405) - Improve scan command
 help, and add scheduler PID to the output.
