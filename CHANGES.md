# Selected Cylc Changes

Internal changes that do not directly affect users may not be listed here.  For
all changes see the [closed
milestones](https://github.com/cylc/cylc-flow/milestones?state=closed) for each
release.

## Major Changes in Cylc 8

* Python 2 -> 3.
* Internal communications converted from HTTPS to ZMQ (TCP).
* PyGTK GUIs replaced by:
  * Terminal user interface (TUI) included in cylc-flow.
  * Web user interface provided by the cylc-uiserver package.
* A new scheduling algorithm with support for branched workflows.
* Command line changes:
  * `cylc run` -> `cylc play`
  * `cylc restart` -> `cylc play`
  * `rose suite-run` -> `cylc install; cylc play <id>`
* The core package containing Cylc scheduler program has been renamed cylc-flow.
* Cylc review has been removed, the Cylc 7 version remains Cylc 8 compatible.
* [New documentation](https://cylc.github.io/cylc-doc/latest).

See the [migration guide](https://cylc.github.io/cylc-doc/latest/html/7-to-8/index.html) for a full list of changes.

<!-- The topmost release date is automatically updated by GitHub Actions. When
creating a new release entry be sure to copy & paste the span tag with the
`actions:bind` attribute, which is used by a regex to find the text to be
updated. Only the first match gets replaced, so it's fine to leave the old
ones in. -->
-------------------------------------------------------------------------------
## __cylc-8.0rc3 (<span actions:bind='release-date'>Pending</span>)__

Third Release Candidate for Cylc 8 suitable for acceptance testing.

### Enhancements

[#4854](https://github.com/cylc/cylc-flow/pull/4854)
- Expansion and merger of comma separate platform definitions permitted.
- Platform definition regular expressions which match "localhost" but are not
  "localhost" are now explicitly forbidden and will raise an exception.

[#4842](https://github.com/cylc/cylc-flow/pull/4842) -
Improve Jinja2 error reporting when the error is behind an `{% include`.

[#4861](https://github.com/cylc/cylc-flow/pull/4861) - Allow workflow source
 directories to be under `cylc-run`.

[#4828](https://github.com/cylc/cylc-flow/pull/4828) - scan CLI: corrupt
workflow contact files should result in a warning, not a crash.

[#4823](https://github.com/cylc/cylc-flow/pull/4823) - Remove the `--directory`
option for `cylc install` (the functionality has been merged into the
workflow source argument), and rename the `--flow-name` option to
`--workflow-name`.

### Fixes

<<<<<<< HEAD
[#4873](https://github.com/cylc/cylc-flow/pull/4873) - `cylc show`: don't
show prerequisites of past tasks recalled from the DB as unsatisfied.
=======
[#4875](https://github.com/cylc/cylc-flow/pull/4864) - Fix the file name
pattern matching used for emacs syntax highlighting.
>>>>>>> ca7dbf49

[#4864](https://github.com/cylc/cylc-flow/pull/4864) - Allow strings
and more complex data type template variables to be stored correctly
in the workflow database.

[#4863](https://github.com/cylc/cylc-flow/pull/4863) - Execution timeout is no
longer set based on execution time limit. Fixes bug where execution timeout
would get overridden.

[#4844](https://github.com/cylc/cylc-flow/pull/4844) - Fixes bug where
execution polling intervals used in combination with an execution time limit
resulted in incorrect polling intervals.

[#4829](https://github.com/cylc/cylc-flow/pull/4829) -
Suppress deprecated configuration warnings in Cylc 7 compatibility mode.

[#4830](https://github.com/cylc/cylc-flow/pull/4830) -
Workflow scan now detects Cylc 7 suites installed, but not yet run, by Cylc 8.

[#4554](https://github.com/cylc/cylc-flow/pull/4554) - Fix incorrect
implementation of the ISO 8601 recurrence format no. 1
(`R<number>/<start-point>/<second-point>`)
(see [metomi/isodatetime#45](https://github.com/metomi/isodatetime/issues/45)).
This recurrence format was not mentioned in the Cylc documentation, so
this is unlikely to affect you.

[#4748](https://github.com/cylc/cylc-flow/pull/4748) -
`cylc tui` gives a more helpful error message when a workflow is not running;
distinguishing between workflow not running and not in run-directory.

[#4797](https://github.com/cylc/cylc-flow/pull/4797) -
`cylc reload` now triggers a fresh remote file installation for all relevant
platforms, any files configured to be installed will be updated on the remote
platform.

[#4791](https://github.com/cylc/cylc-flow/pull/4791) - Fix bug where task
outputs would not show up in the UI.

[#4777](https://github.com/cylc/cylc-flow/pull/4777) -
Reinstate the Cylc 7 template variables for xtriggers with deprecation warnings.

[#4771](https://github.com/cylc/cylc-flow/pull/4771) -
Fix issue where Cylc 7 workflows could show in `cylc scan` output and in the UI.

[#4720](https://github.com/cylc/cylc-flow/pull/4720) - Fix traceback in
workflow logs when starting or reloading a workflow with an illegal item
(e.g. typo) in the config.

[#4827](https://github.com/cylc/cylc-flow/pull/4827) - Fix bug where specifying
an invalid `--stopcp` would corrupt the workflow database. Also fix
inconsistency between how `[scheduling]stop after cycle point` was handled
on reload/restart compared to the other cycle point settings.

-------------------------------------------------------------------------------
## __cylc-8.0rc2 (<span actions:bind='release-date'>Released 2022-03-23</span>)__

Second Release Candidate for Cylc 8 suitable for acceptance testing.

### Enhancements

[#4736](https://github.com/cylc/cylc-flow/pull/4736) - `rsync` command used for
remote file installation is now configurable.

[#4655](https://github.com/cylc/cylc-flow/pull/4655) - Enhancements to the
provided [wrapper script](https://cylc.github.io/cylc-doc/latest/html/installation.html#managing-environments).

### Fixes

[#4769](https://github.com/cylc/cylc-flow/pull/4769) - Fix handling of quoted
command args for invocation on remote run hosts.


[#4703](https://github.com/cylc/cylc-flow/pull/4703) - Fix `ImportError` when
validating/running a Jinja2 workflow (for users who have installed Cylc
using `pip`.)

[#4745](https://github.com/cylc/cylc-flow/pull/4745) - Fix traceback when
running `cylc help all` without optional dependencies installed.

[#4670](https://github.com/cylc/cylc-flow/pull/4670) - Fix several TUI bugs.

[#4730](https://github.com/cylc/cylc-flow/pull/4730) - Fix bug on the command
line when specifying a Cylc ID that includes your username (e.g. `'~user/workflow'`).

[#4737](https://github.com/cylc/cylc-flow/pull/4737) -
Fix issue which prevented tasks with incomplete outputs from being rerun by
subsequent flows.
### Enhancements

[#4738](https://github.com/cylc/cylc-flow/pull/4738) and
[#4739](https://github.com/cylc/cylc-flow/pull/4739) - Implement `cylc trigger
[--flow=] [--wait]` for manual triggering with respect to active flows (the
default), specific flows, new flows, or one-off task runs.


[#4743](https://github.com/cylc/cylc-flow/pull/4743) - On stopping a specific
flow, remove active-waiting tasks with no remaining flow numbers.

-------------------------------------------------------------------------------
## __cylc-8.0rc1 (<span actions:bind='release-date'>Released 2022-02-17</span>)__

First Release Candidate for Cylc 8 suitable for acceptance testing.

Cylc 8 beta users will not be able to restart workflows run with previous
Cylc 8 pre-releases due to changes in the workflow database structure
([#4581](https://github.com/cylc/cylc-flow/pull/4581))

### Enhancements

[#4581](https://github.com/cylc/cylc-flow/pull/4581) - Improvements allowing
the UI & TUI to remember more info about past tasks and jobs:
- Job and task history is now loaded into the window about active tasks.
- Reflow future tasks now set to waiting.

[#3931](https://github.com/cylc/cylc-flow/pull/3931) - Convert Cylc to
use the new "Universal Identifier".

[#3931](https://github.com/cylc/cylc-flow/pull/3931),
[#4675](https://github.com/cylc/cylc-flow/pull/4675) - `cylc clean` now
interactively prompts if trying to clean multiple run dirs.

[#4506](https://github.com/cylc/cylc-flow/pull/4506) - Cylc no longer
creates a `flow.cylc` symlink to a `suite.rc` file.
This only affects you if you have used a prior Cylc 8 pre-release.

[#4547](https://github.com/cylc/cylc-flow/pull/4547) - The max scan depth is
now configurable in `global.cylc[install]max depth`, and `cylc install` will
fail if the workflow ID would exceed this depth.

[#4534](https://github.com/cylc/cylc-flow/pull/4534) - Permit jobs
to be run on platforms with no `$HOME` directory.

[#4536](https://github.com/cylc/cylc-flow/pull/4536) - `cylc extract-resources`
renamed `cylc get-resources` and small changes made:
- Cylc wrapper script made available.
- Source argument now before target.
- Metadata as well as names from ``--list`` option.
- Files extracted to to ``target/source_name`` rather than ``target/full/source/path``.

[#4548](https://github.com/cylc/cylc-flow/pull/4548) - Changed the
workflow version control info log file format from modified-INI to JSON.

[#4521](https://github.com/cylc/cylc-flow/pull/4521) - The workflow config
logs (that get written in `log/flow-config/` on start/restart/reload)
are now sparse, i.e. they will no longer be fleshed-out with defaults.

[#4558](https://github.com/cylc/cylc-flow/pull/4558) -
Added a metadata section to the platform and platform group configurations.

[#4561](https://github.com/cylc/cylc-flow/pull/4561) - Moved the tutoral
workflow back into Cylc from Cylc Docs to make it a packaged resource for
anyone with a Cylc installation.

[#4576](https://github.com/cylc/cylc-flow/pull/4576) - Added
`--platform-names` and `--platforms` options to `cylc config` for easy
access to information on configured platforms.

### Fixes

[#4658](https://github.com/cylc/cylc-flow/pull/4658) -
Don't poll waiting tasks (which may have the submit number of a previous job).

[#4620](https://github.com/cylc/cylc-flow/pull/4620) -
Fix queue interactions with the scheduler paused and task held states.

[#4667](https://github.com/cylc/cylc-flow/pull/4667) - Check manually triggered
tasks are not already preparing for job submission.

[#4640](https://github.com/cylc/cylc-flow/pull/4640) - Fix manual triggering of
runahead-limited parentless tasks.

[#4645](https://github.com/cylc/cylc-flow/pull/4645) - Fix behaviour when a
flow catches up to a running force-triggered no-flow task.

[#4566](https://github.com/cylc/cylc-flow/pull/4566) - Fix `cylc scan`
invocation for remote scheduler host on a shared filesystem.

[#4511](https://github.com/cylc/cylc-flow/pull/4511) - Fix clock xtriggers for
large inexact offsets (year, months); restore time check for old-style
(task-property) clock triggers.

[#4568](https://github.com/cylc/cylc-flow/pull/4568) - Disable all CLI colour
output if not to a terminal.

[#4553](https://github.com/cylc/cylc-flow/pull/4553) - Add job submit time
to the datastore.

[#4526](https://github.com/cylc/cylc-flow/pull/4526) - Prevent `runN` and
`run<number>` being allowed as installation target names.

[#4526](https://github.com/cylc/cylc-flow/pull/4526),
[#4549](https://github.com/cylc/cylc-flow/pull/4549) - Prevent installing
workflows with directory names that include reserved filenames such as
`log`, `work`, `runN`, `run<number>` etc.

[#4442](https://github.com/cylc/cylc-flow/pull/4442) - Prevent installation
of workflows inside other installed workflows.

[#4540](https://github.com/cylc/cylc-flow/pull/4540) - Handle the `/` character
in job names, for PBS 19.2.1+.

[#4570](https://github.com/cylc/cylc-flow/pull/4570) - Fix incorrect fallback
to localhost if `[runtime][<task>][remote]host` is unreachable.

[#4543](https://github.com/cylc/cylc-flow/pull/4543) -
`cylc play --stopcp=reload` now takes its value from
`[scheduling]stop after cycle point` instead of using the final cycle point.


-------------------------------------------------------------------------------
## __cylc-8.0b3 (<span actions:bind='release-date'>Released 2021-11-10</span>)__

Fourth beta release of Cylc 8.

(See note on cylc-8 backward-incompatible changes, above)

### Enhancements

[#4355](https://github.com/cylc/cylc-flow/pull/4355) -
The `--workflow-owner` command line option has been removed.

[#4367](https://github.com/cylc/cylc-flow/pull/4367) -
Make the central wrapper work with arbitrary virtual environment names.

[#4343](https://github.com/cylc/cylc-flow/pull/4343) -
Implement required and optional outputs with new graph notation.

[#4324](https://github.com/cylc/cylc-flow/pull/4324) -
Re-implement a basic form of the Cylc 7 `cylc graph` command for static
graph visualisation.

[#4335](https://github.com/cylc/cylc-flow/pull/4335) -
Have validation catch erroneous use of both `expr => bar` and `expr => !bar` in
the same graph.

[#4285](https://github.com/cylc/cylc-flow/pull/4285) - Cylc now automatically
infers the latest numbered run of the workflow for most commands (e.g. you can
run `cylc pause foo` instead of having to type out `foo/run3`).

[#4346](https://github.com/cylc/cylc-flow/pull/4346) -
Use natural sort order for the `cylc scan --sort` option.

[#4313](https://github.com/cylc/cylc-flow/pull/4313) - Change `ignore` to
`reload` for the cycle point cli options (e.g. `--fcp=reload`), as this more
accurately reflects what it's doing. Also improve validation of these
cli options.

[#4389](https://github.com/cylc/cylc-flow/pull/4389) - the `flow.cylc.processed`
(previously called `suite.rc.processed`) is now stored in `log/flow-config/`.

[#4329](https://github.com/cylc/cylc-flow/pull/4329) - Enable selection of
platform from platform group at task job initialization.

[#4430](https://github.com/cylc/cylc-flow/pull/4430) - Log files renamed:
- `log/flow.cylc.processed` ⇒ `log/flow-processed.cylc`
- `log/<datetimes>-run.cylc` ⇒ `log/<datetimes>-start.cylc`

[#4423](https://github.com/cylc/cylc-flow/pull/4423) - Only changes to the
workflow directory are recorded by `log/version`.

[#4404](https://github.com/cylc/cylc-flow/pull/4404) - The Cylc Graph section
now accepts ``&`` and ``|`` as valid line breaks in the same way as ``=>``.

[#4455](https://github.com/cylc/cylc-flow/pull/4455) - `CYLC_WORKFLOW_NAME`
renamed to `CYLC_WORKFLOW_ID`. `CYLC_WORKFLOW_NAME` re-added as
`CYLC_WORKFLOW_ID` shorn of any trailing `runX`.

[#4471](https://github.com/cylc/cylc-flow/pull/4471) - Users now get a different
error for a config item that isn't valid, to one that isn't set.

[#4457](https://github.com/cylc/cylc-flow/pull/4457) - Cylc 8
`cycle point time zone` now defaults to UTC, except in Cylc 7 compatibility mode.

### Fixes

[#4493](https://github.com/cylc/cylc-flow/pull/4493) - handle late job
submission message properly.

[#4443](https://github.com/cylc/cylc-flow/pull/4443) - fix for slow polling
generating an incorrect submit-failed result.

[#4436](https://github.com/cylc/cylc-flow/pull/4436) -
If the workflow is paused, hold tasks just before job prep.
Distinguish between succeeded and expired state icons in `cylc tui`.
Spawn parentless tasks out the runahead limit immediately.

[#4421](https://github.com/cylc/cylc-flow/pull/4421) -
Remove use of the `ps` system call (fixes a bug reported with Alpine Linux).

[#4426](https://github.com/cylc/cylc-flow/pull/4426) -
Fix bug when a conditional expression in the graph contains one task name that
is a substring of another.

[#4399](https://github.com/cylc/cylc-flow/pull/4399) -
Ensure that implicit task names are validated (as opposed to explicit ones).

[#4341](https://github.com/cylc/cylc-flow/pull/4341) -
Remove obsolete Cylc 7 `[scheduling]spawn to max active cycle points` config.

[#4319](https://github.com/cylc/cylc-flow/pull/4319) -
Update cylc reinstall to skip cylc dirs work and share

[#4289](https://github.com/cylc/cylc-flow/pull/4289) - Make `cylc clean`
safer by preventing cleaning of dirs that contain more than one workflow
run dir (use `--force` to override this safeguard).

[#4362](https://github.com/cylc/cylc-flow/pull/4362) -
When using `cylc clean` on a sequential run directory, remove the `runN` symlink
if it points to the removed directory.

[#4395](https://github.com/cylc/cylc-flow/pull/4362) -
Fix ``cylc stop --kill`` which was not actually killing task jobs.

[#4338](https://github.com/cylc/cylc-flow/pull/4338) - Cylc install -C option
now works with relative paths.

[#4440](https://github.com/cylc/cylc-flow/pull/4440) -
Fix an error that could occur during remote clean and other `cylc clean`
improvements.

[#4481](https://github.com/cylc/cylc-flow/pull/4481) -
Removed non-functional ping command from GUI.

[#4445](https://github.com/cylc/cylc-flow/pull/4445) - Cylc will prevent you
using the same name for a platform and a platform group. Which one it should
pick is ambiguous, and is a setup error.

[#4465](https://github.com/cylc/cylc-flow/pull/4465) -
Fix a `ValueError` that could occasionally occur during remote tidy on
workflow shutdown.

-------------------------------------------------------------------------------
## __cylc-8.0b2 (<span actions:bind='release-date'>Released 2021-07-28</span>)__

Third beta release of Cylc 8.

(See note on cylc-8 backward-incompatible changes, above)

### Enhancements

[#4286](https://github.com/cylc/cylc-flow/pull/4286) -
Add an option for displaying source workflows in `cylc scan`.

[#4300](https://github.com/cylc/cylc-flow/pull/4300) - Integer flow labels with
flow metadata, and improved task logging.

[#4291](https://github.com/cylc/cylc-flow/pull/4291) -
Remove obsolete `cylc edit` and `cylc search` commands.

[#4284](https://github.com/cylc/cylc-flow/pull/4284) -
Make `--color=never` work with `cylc <command> --help`.

[#4259](https://github.com/cylc/cylc-flow/pull/4259) -
Ignore pre-initial dependencies with `cylc play --start-task`

[#4103](https://github.com/cylc/cylc-flow/pull/4103) -
Expose runahead limiting to UIs; restore correct force-triggering of queued
tasks for Cylc 8.

[#4250](https://github.com/cylc/cylc-flow/pull/4250) -
Symlink dirs localhost symlinks are now overridable with cli option
`--symlink-dirs`.

[#4218](https://github.com/cylc/cylc-flow/pull/4218) - Add ability to
start a new run from specified tasks instead of a cycle point.

[#4214](https://github.com/cylc/cylc-flow/pull/4214) -
Unify `-v --verbose`, `-q --quiet` and `--debug` options.

[#4174](https://github.com/cylc/cylc-flow/pull/4174) - Terminology: replace
"suite" with "workflow".

[#4177](https://github.com/cylc/cylc-flow/pull/4177) - Remove obsolete
configuration items from `global.cylc[platforms][<platform name>]`:
`run directory`, `work directory` and `suite definition directory`. This
functionality is now provided by `[symlink dirs]`.

[#4142](https://github.com/cylc/cylc-flow/pull/4142) - Record source directory
version control information on installation of a workflow.

[#4238](https://github.com/cylc/cylc-flow/pull/4238) - Future tasks can now
be held in advance using `cylc hold` (previously it was only active tasks
that could be held).

[#4237](https://github.com/cylc/cylc-flow/pull/4237) - `cylc clean` can now
remove specific sub-directories instead of the whole run directory, using the
`--rm` option. There are also the options `--local-only` and `--remote-only`
for choosing to only clean on the local filesystem or remote install targets
respectively.

### Fixes

[#4296](https://github.com/cylc/cylc-flow/pull/4296) -
Patches DNS issues with newer versions of Mac OS.

[#4273](https://github.com/cylc/cylc-flow/pull/4273) -
Remove obsolete Cylc 7 visualization config section.

[#4272](https://github.com/cylc/cylc-flow/pull/4272) - Workflow visualisation
data (data-store) now constrained by final cycle point.

[#4248](https://github.com/cylc/cylc-flow/pull/4248) -
Fix parameter expansion in inherited task environments.

[#4227](https://github.com/cylc/cylc-flow/pull/4227) - Better error messages
when initial cycle point is not valid for the cycling type.

[#4228](https://github.com/cylc/cylc-flow/pull/4228) - Interacting with a
workflow on the cli using `runN` is now supported.

[#4193](https://github.com/cylc/cylc-flow/pull/4193) - Standard `cylc install`
now correctly installs from directories with a `.` in the name. Symlink dirs
now correctly expands environment variables on the remote. Fixes minor cosmetic
bugs.

[#4199](https://github.com/cylc/cylc-flow/pull/4199) -
`cylc validate` and `cylc run` now check task/family names in the `[runtime]`
section for validity.

[#4180](https://github.com/cylc/cylc-flow/pull/4180) - Fix bug where installing
a workflow that uses the deprecated `suite.rc` filename would symlink `flow.cylc`
to the `suite.rc` in the source dir instead of the run dir. Also fixes a couple
of other, small bugs.

[#4222](https://github.com/cylc/cylc-flow/pull/4222) - Fix bug where a
workflow's public database file was not closed properly.

-------------------------------------------------------------------------------
## __cylc-8.0b1 (<span actions:bind='release-date'>Released 2021-04-21</span>)__

Second beta release of Cylc 8.

(See note on cylc-8 backward-incompatible changes, above)

### Enhancements

[#4154](https://github.com/cylc/cylc-flow/pull/4154) -
Deprecate `CYLC_SUITE_DEF_PATH` with `CYLC_SUITE_RUN_DIR` (note the deprecated
variable is still present in the job environment).

[#4164](https://github.com/cylc/cylc-flow/pull/4164) -
Replace the job "host" field with "platform" in the GraphQL schema.

### Fixes

[#4169](https://github.com/cylc/cylc-flow/pull/4169) -
Fix a host ⇒ platform upgrade bug where host names were being popped from task
configs causing subsequent tasks to run on localhost.

[#4173](https://github.com/cylc/cylc-flow/pull/4173) -
Fix the state totals shown in both the UI and TUI, including incorrect counts
during workflow run and post pause.

[#4168](https://github.com/cylc/cylc-flow/pull/4168) - Fix bug where any
errors during workflow shutdown were not logged.

[#4161](https://github.com/cylc/cylc-flow/pull/4161) - Fix bug in in `cylc install`
where a workflow would be installed with the wrong name.

[#4188](https://github.com/cylc/cylc-flow/pull/4188) - Fix incorrect usage
examples for `cylc install`.

-------------------------------------------------------------------------------
## __cylc-8.0b0 (<span actions:bind='release-date'>Released 2021-03-29</span>)__

First beta release of Cylc 8.

(See note on cylc-8 backward-incompatible changes, above)

The filenames `suite.rc` and `global.rc` are now deprecated in favour of
`flow.cylc` and `global.cylc` respectively
([#3755](https://github.com/cylc/cylc-flow/pull/3755)). For backward
compatibility, the `cylc run` command will automatically symlink an existing
`suite.rc` file to `flow.cylc`.

Obsolete *queued* task state replaced by *waiting*, with a queued flag;
queueing logic centralized.
([#4088](https://github.com/cylc/cylc-flow/pull/4088)).

`cylc register` has been replaced by `cylc install`
([#4000](https://github.com/cylc/cylc-flow/pull/4000)).

Added a new command: `cylc clean`, for removing stopped workflows on the local
and any remote filesystems ([#3961](https://github.com/cylc/cylc-flow/pull/3961),
[#4017](https://github.com/cylc/cylc-flow/pull/4017)).

`cylc run` and `cylc restart` have been replaced by `cylc play`, simplifying
how workflows are restarted
([#4040](https://github.com/cylc/cylc-flow/pull/4040)).

`cylc pause` and `cylc play` are now used to pause and resume workflows,
respectively. `cylc hold` and `cylc release` now only hold and release tasks,
not the whole workflow. ([#4076](https://github.com/cylc/cylc-flow/pull/4076))

"Implicit"/"naked" tasks (tasks that do not have an explicit definition in
`flow.cylc[runtime]`) are now disallowed by default
([#4109](https://github.com/cylc/cylc-flow/pull/4109)). You can allow them by
setting `flow.cylc[scheduler]allow implicit tasks` to `True`.

Named checkpoints have been removed ([#3906](https://github.com/cylc/cylc-flow/pull/3906))
due to being a seldom-used feature. Workflows can still be restarted from the
last run, or reflow can be used to achieve the same result.

### Enhancements

[#4119](https://github.com/cylc/cylc-flow/pull/4119) - Reimplement ssh task
communications.

[#4115](https://github.com/cylc/cylc-flow/pull/4115) - Raise an error when
invalid sort keys are provided clients.

[#4105](https://github.com/cylc/cylc-flow/pull/4105) - Replace the
`cylc executable` global config setting with `cylc path`, for consistency with
`cylc` invocation in job scripts.

[#4014](https://github.com/cylc/cylc-flow/pull/4014) - Rename "ready" task
state to "preparing".

[#4000](https://github.com/cylc/cylc-flow/pull/4000) - `cylc install` command
added. Install workflows into cylc run directory from source directories
configured in `global.cylc` (see [#4132](https://github.com/cylc/cylc-flow/pull/4132)),
or from arbitrary locations.

[#4071](https://github.com/cylc/cylc-flow/pull/4071) - `cylc reinstall` command
added.

[#3992](https://github.com/cylc/cylc-flow/pull/3992) - Rename
batch system to job runner.

[#3791](https://github.com/cylc/cylc-flow/pull/3791) - Support Slurm
heterogeneous jobs with a special directive prefix.

[#3974](https://github.com/cylc/cylc-flow/pull/3974) - Template variables,
both in set files and provided via the -s/--set command line options are
now parsed using ast.literal_eval. This permits non-string data types,
strings must now be quoted.

[#3811](https://github.com/cylc/cylc-flow/pull/3811) - Move from cycle based
to `n` distance dependency graph window node generation and pruning of the
data-store (API/visual backing data). Ability to modify distance of live
workflow via API, with default of `n=1`.

[#3899](https://github.com/cylc/cylc-flow/pull/3899) - CLI changes
* Commands no longer re-invoke (so you get `cylc run` not `cylc-run`).
* Improve CLI descriptions and help.
* Internal-only commands now hidden from help.
* New entry point for defining Cylc sub-commands.
* remove `cylc check-software` (use standard tools like pipdeptree)
* remove `cylc nudge` (no longer needed)

[#3884](https://github.com/cylc/cylc-flow/pull/3884) - Directories `run`,
`log`, `share`, `share/cycle`, `work` now have the option to be redirected to
configured directories by symlink.

[#3856](https://github.com/cylc/cylc-flow/pull/3856) - fail the GraphQL query
with a helpful message if the variables defined do not match the expected
values.

[#3853](https://github.com/cylc/cylc-flow/pull/3853) - Update protobuf and
pyzmq.

[#3857](https://github.com/cylc/cylc-flow/pull/3857) - removed the obsolete
"runahead" task state (not used since spawn-on-demand implementation).

[#3816](https://github.com/cylc/cylc-flow/pull/3816) - change `cylc spawn`
command name to `cylc set-outputs` to better reflect its role in Cylc 8.

[#3796](https://github.com/cylc/cylc-flow/pull/3796) - Remote installation is
now on a per install target rather than a per platform basis. `app/`, `bin/`,
`etc/`, `lib/` directories are now installed on the target, configurable in flow.cylc.

[#3724](https://github.com/cylc/cylc-flow/pull/3724) - Re-implemented
the `cylc scan` command line interface and added a Python API for accessing
workflow scanning functionality.

[#3515](https://github.com/cylc/cylc-flow/pull/3515) - spawn-on-demand: a more
efficient way of the evolving the workflow via the graph.

[#3692](https://github.com/cylc/cylc-flow/pull/3692) - Use the `$EDITOR`
and `$GEDITOR` environment variables to determine the default editor to use.

[#3574](https://github.com/cylc/cylc-flow/pull/3574) - use the bash
installation defined in $path rather than hardcoding to /bin/bash.

[#3774](https://github.com/cylc/cylc-flow/pull/3774) - Removed support for
interactive prompt.

[#3798](https://github.com/cylc/cylc-flow/pull/3798) - Deprecated the
`[runtime][X][parameter environment templates]` section and instead allow
templates in `[runtime][X][environment]`.

[#3802](https://github.com/cylc/cylc-flow/pull/3802) - New global config
hierarchy and ability to set site config directory.

[#3848](https://github.com/cylc/cylc-flow/pull/3848) - Deprecated
`[scheduling]max active cycle points` in favour of `[scheduling]runahead limit`.

[#3883](https://github.com/cylc/cylc-flow/pull/3883) - Added a new workflow
config option `[scheduling]stop after cycle point`.

[#3913](https://github.com/cylc/cylc-flow/pull/3913) - Added the ability to
use plugins to parse suite templating variables and additional files to
install. Only one such plugin exists at the time of writing, designed to
parse ``rose-suite.conf`` files in repository "cylc-rose".

[#3955](https://github.com/cylc/cylc-flow/pull/3955) - Global config options
to control the job submission environment.

[#4020](https://github.com/cylc/cylc-flow/pull/4020) - `cylc validate` will no
longer check for a cyclic/circular graph if there are more than 100 tasks,
unless the option  `--check-circular` is used. This is to improve performance.

[#3913](https://github.com/cylc/cylc-flow/pull/3913) - Add ability to use
pre-install entry point from cylc-rose plugin to provide environment and
template variables for a workflow.

[#4023](https://github.com/cylc/cylc-flow/pull/4023) - Add ability to use
post-install entry point from cylc-rose to use Rose style CLI settings of
configurations in Cylc install. If Cylc-rose is installed three new CLI
options will be available:
- `--opt_conf_keys="foo, bar"`
- `--defines="[env]FOO=BAR"`
- `--suite-defines="FOO=BAR"`

[#4101](https://github.com/cylc/cylc-flow/pull/4101) - Add the ability to
ignore (clear) rose install options from an earlier install:
`cylc reinstall --clear-rose-install-options`

[#4094](https://github.com/cylc/cylc-flow/pull/4094) - Prevent Cylc from
rsyncing the following files on install and reinstall:
- `rose-suite.conf`
- `opt/rose-suite-cylc-install.conf`
These files should be handled by the cylc-rose plugin if you require them.

[#4126](https://github.com/cylc/cylc-flow/pull/4126) - Make obselete the config
``flow.cylc:[runtime][__TASK__][remote]suite definition directory``.

[#4098](https://github.com/cylc/cylc-flow/pull/4098) - Provide a dictionary called
CYLC_TEMPLATE_VARS into the templating environment.

[#4099](https://github.com/cylc/cylc-flow/pull/4099) - Unify `cylc get-suite-config`
and `cylc get-site-config` commands as `cylc config`. Some options have been
removed.

### Fixes

[#3984](https://github.com/cylc/cylc-flow/pull/3984) - Only write task
event timers to the database when they have changed (reverts behaviour
change in 7.8.6). This corrects last updated db entries and reduces filesystem
load.

[#3917](https://github.com/cylc/cylc-flow/pull/3917) - Fix a bug that caused
one of the hostname resolution tests to fail in certain environments.

[#3879](https://github.com/cylc/cylc-flow/pull/3879) - Removed Google
Groups e-mail from pip packaging metadata. Users browsing PYPI will have
to visit our website to find out how to reach us (we are using Discourse
and it does not offer an e-mail address).

[#3859](https://github.com/cylc/cylc-flow/pull/3859) - Fixes the query of
broadcast states to retrieve only the data for the requested ID, instead
of returning all the broadcast states in the database.

[#3815](https://github.com/cylc/cylc-flow/pull/3815) - Fixes a minor bug in the
auto-restart functionality which caused suites to wait for local jobs running
on *any* host to complete before restarting.

[#3732](https://github.com/cylc/cylc-flow/pull/3732) - XTrigger labels
are now validated to ensure that runtime errors can not occur when
exporting environment variables.

[#3632](https://github.com/cylc/cylc-flow/pull/3632) - Fix a bug that was causing
`UTC mode` specified in global config to be pretty much ignored.

[#3614](https://github.com/cylc/cylc-flow/pull/3614) - Ensure the suite always
restarts using the same time zone as the last `cylc run`.

[#3788](https://github.com/cylc/cylc-flow/pull/3788),
[#3820](https://github.com/cylc/cylc-flow/pull/3820) - Task messages and
task outputs/message triggers are now validated.

[#3614](https://github.com/cylc/cylc-flow/pull/3795) - Fix error when running
`cylc ping --verbose $SUITE`.

[#3852](https://github.com/cylc/cylc-flow/pull/3852) - Prevents registering a
workflow in a sub-directory of a run directory (as `cylc scan` would not be
able to find it).

[#3452](https://github.com/cylc/cylc-flow/pull/3452) - Fix param graph
issue when mixing offset and conditional (e.g. foo<m-1> & baz => foo<m>).

[#3982](https://github.com/cylc/cylc-flow/pull/3982) - Fix bug preventing
workflow from shutting down properly on a keyboard interrupt (Ctrl+C) in
Python 3.8+.

[#4011](https://github.com/cylc/cylc-flow/pull/4011) - Fix bug where including
a trailing slash in the suite/workflow name would cause `cylc stop`
(and possibly other commands) to silently fail.

[#4046](https://github.com/cylc/cylc-flow/pull/4046) - Fix bug where a workflow
database could still be active for a short time after the workflow stops.

-------------------------------------------------------------------------------
## __cylc-8.0a2 (2020-07-03)__

Third alpha release of Cylc 8.

(See note on cylc-8 backward-incompatible changes, above)

The commands `cylc submit` and `cylc jobscript` have been removed.

### Enhancements

[#3389](https://github.com/cylc/cylc-flow/pull/3389) - Publisher/Subscriber
network components added (0MQ PUB/SUB pattern). Used to publish fine-grained
data-store updates for the purposes of UI Server data sync, this change also
includes CLI utility: `cylc subscribe`.

[#3402](https://github.com/cylc/cylc-flow/pull/3402) - removed automatic task
job status message retries (problems that prevent message transmission are
almost never transient, and in practice job polling is the only way to
recover).

[#3463](https://github.com/cylc/cylc-flow/pull/3463) - cylc tui:
A new terminal user interface to replace the old `cylc monitor`.
An interactive collapsible tree to match the new web interface.

[#3559](https://github.com/cylc/cylc-flow/pull/3559) - Cylc configuration
files are now auto-documented from their definitions.

[#3617](https://github.com/cylc/cylc-flow/pull/3617) - For integer cycling mode
there is now a default initial cycle point of 1.

[#3423](https://github.com/cylc/cylc-flow/pull/3423) - automatic task retries
re-implemented using xtriggers. Retrying tasks will now be in the "waiting"
state with a wall_clock xtrigger set for the retry time.

### Fixes

[#3618](https://github.com/cylc/cylc-flow/pull/3618) - Clear queue configuration
warnings for referencing undefined or unused tasks.

[#3596](https://github.com/cylc/cylc-flow/pull/3596) - Fix a bug that could
prevent housekeeping of the task_action_timers DB table and cause many warnings
at restart.

[#3602](https://github.com/cylc/cylc-flow/pull/3602) - Fix a bug that prevented
cycle point format conversion by the `cylc suite-state` command and the
`suite_state` xtrigger function, if the target suite used the default format
but downstream command or suite did not.

[#3541](https://github.com/cylc/cylc-flow/pull/3541) - Don't warn that a task
was already added to an internal queue, if the queue is the same.

[#3409](https://github.com/cylc/cylc-flow/pull/3409) - prevent cylc-run from
creating directories when executed for suites that do not exist.

[#3433](https://github.com/cylc/cylc-flow/pull/3433) - fix server abort at
shutdown during remote run dir tidy (introduced during Cylc 8 development).

[#3493](https://github.com/cylc/cylc-flow/pull/3493) - Update jinja2 and
pyzmq, as well as some test/dev dependencies. Fixes Jinja2 error where
validation shows incorrect context.

[#3531](https://github.com/cylc/cylc-flow/pull/3531) - Fix job submission to
SLURM when task name has a percent `%` character.

[#3543](https://github.com/cylc/cylc-flow/pull/3543) - fixed pipe polling
issue observed on darwin (BSD) which could cause Cylc to hang.

-------------------------------------------------------------------------------
## __cylc-8.0a1 (2019-09-18)__

Second alpha release of Cylc 8.

(See note on cylc-8 backward-incompatible changes, above)

### Enhancements

[#3377](https://github.com/cylc/cylc-flow/pull/3377) - removed support for
sourcing `job-init-env.sh` in task job scripts. Use bash login scripts instead.

[#3302](https://github.com/cylc/cylc-flow/pull/3302) - improve CLI
task-globbing help.

[#2935](https://github.com/cylc/cylc-flow/pull/2935) - support alternate run
directories, particularly for sub-suites.

[#3096](https://github.com/cylc/cylc-flow/pull/3096) - add colour to the
Cylc CLI.

[#2963](https://github.com/cylc/cylc-flow/pull/2963) - make suite context
available before config parsing.

[#3274](https://github.com/cylc/cylc-flow/pull/3274) - disallow the use of
special characters in suite names.

[#3001](https://github.com/cylc/cylc-flow/pull/3001) - simplify cylc version,
dropping VERSION file and git info.

[#3007](https://github.com/cylc/cylc-flow/pull/3007) - add tests for quoting
of tilde expressions in environment section.

[#3006](https://github.com/cylc/cylc-flow/pull/3006) - remove cylc.profiling
package and cylc-profile-battery.

[#2998](https://github.com/cylc/cylc-flow/pull/2998) - Bandit security
recommendations for Cylc 8 target.

[#3024](https://github.com/cylc/cylc-flow/pull/3024) - remove remaining Cylc
Review files.

[#3022](https://github.com/cylc/cylc-flow/pull/3022) - removed LaTeX support
from check-software.

[#3029](https://github.com/cylc/cylc-flow/pull/3029) - remove dev-suites
from tests.

[#3036](https://github.com/cylc/cylc-flow/pull/3036) - re-enable EmPy
templating.

[#3044](https://github.com/cylc/cylc-flow/pull/3044) - remove GTK labels
from task states.

[#3055](https://github.com/cylc/cylc-flow/pull/3055) - simplify regexes.

[#2995](https://github.com/cylc/cylc-flow/pull/2995) - elegantly handle
known errors.

[#3069](https://github.com/cylc/cylc-flow/pull/3069) - make Python 3.7 the
min version for Cylc.

[#3068](https://github.com/cylc/cylc-flow/pull/3068) - add shellcheck to
lint shell script files.

[#3088](https://github.com/cylc/cylc-flow/pull/3088) - remove obsolete
ksh support.

[#3091](https://github.com/cylc/cylc-flow/pull/3091) - remove useless
license commands.

[#3095](https://github.com/cylc/cylc-flow/pull/3095) - run prove with
--timer.

[#3093](https://github.com/cylc/cylc-flow/pull/3093) - job.sh: run
as bash only.

[#3101](https://github.com/cylc/cylc-flow/pull/3101) - add kill all to
functional tests.

[#3123](https://github.com/cylc/cylc-flow/pull/3123) - remove Kafka
xtrigger example.

[#2990](https://github.com/cylc/cylc-flow/pull/2990) - make cylc a module.

[#3131](https://github.com/cylc/cylc-flow/pull/3131) - renamed cylc to
cylc-flow, and simplified project summary.

[#3140](https://github.com/cylc/cylc-flow/pull/3140) - cylc-flow rename in
README badges, setup.py, and a few more places.

[#3138](https://github.com/cylc/cylc-flow/pull/3138) - add suite aborted
event.

[#3132](https://github.com/cylc/cylc-flow/pull/3132) - move parsec to
cylc.parsec.

[#3113](https://github.com/cylc/cylc-flow/pull/3113) - document
select_autoescape security ignore.

[#3083](https://github.com/cylc/cylc-flow/pull/3083) - extend
ZMQClient and update docstrings.

[#3155](https://github.com/cylc/cylc-flow/pull/3155) - remove changed
variable in async_map.

[#3135](https://github.com/cylc/cylc-flow/pull/3135) - incorporate
jinja2filters into cylc.flow.jinja.filters, and use native namespaces.

[#3134](https://github.com/cylc/cylc-flow/pull/3134) - update how
CYLC_DIR is used in Cylc.

[#3165](https://github.com/cylc/cylc-flow/pull/3165) - added GitHub
Issue and Pull Request templates.

[#3272](https://github.com/cylc/cylc-flow/pull/3272),
[#3191](https://github.com/cylc/cylc-flow/pull/3191) - uniform configuration
section level for defining non-cycling and cycling graphs. E.g.:

```
# Deprecated Syntax
[scheduling]
    initial cycle point = next(T00)
    [[dependencies]]
        [[[P1D]]]
            graph = task1 => task2
```

Can now be written as:

```
# New Syntax
[scheduling]
    initial cycle point = next(T00)
    [[graph]]
        P1D = task1 => task2
```

[#3249](https://github.com/cylc/cylc-flow/pull/3249) - export the environment
variable `ISODATETIMEREF` (reference time for the `isodatetime` command from
[metomi-isodatetime](https://github.com/metomi/isodatetime/)) in task jobs to
have the same value as `CYLC_TASK_CYCLE_POINT`.

[#3286](https://github.com/cylc/cylc-flow/pull/3286) -
Removed the `cylc check-triggering` command.
Changed the `suite.rc` schema:
* Removed `[cylc]log resolved dependencies`
* Removed `[cylc][[reference test]]*` except `expected task failures`.
* Moved `[cylc]abort if any task fails` to
  `[cylc][[events]]abort if any task fails` so it lives with the other
  `abort if/on ...` settings.

[#3351](https://github.com/cylc/cylc-flow/pull/3351) - sped up suite validation
(which also affects responsiveness of suite controllers during suite startup,
restarts, and reloads).  Impact of the speedup is most noticeable when dealing
with suite configurations that contain tasks with many task outputs.

[#3358](https://github.com/cylc/cylc-flow/pull/3358) - on submitting jobs to
SLURM or LSF, the job names will now follow the pattern `task.cycle.suite`
(instead of `suite.task.cycle`), for consistency with jobs on PBS.

[#3356](https://github.com/cylc/cylc-flow/pull/3356) - default job name length
maximum for PBS is now 236 characters (i.e. assuming PBS 13 or newer). If you
are still using PBS 12 or older, you should add a site configuration to
restrict it to 15 characters.

### Fixes

[#3308](https://github.com/cylc/cylc-flow/pull/3308) - fix a long-standing bug
causing suites to stall some time after reloading a suite definition that
removed tasks from the graph.

[#3287](https://github.com/cylc/cylc-flow/pull/3287) - fix xtrigger
cycle-sequence specificity.

[#3258](https://github.com/cylc/cylc-flow/pull/3258) - leave '%'-escaped string
templates alone in xtrigger arguments.

[#3010](https://github.com/cylc/cylc-flow/pull/3010) - fixes except KeyError
in task_job_mgr.

[#3031](https://github.com/cylc/cylc-flow/pull/3031) - convert range to list
so that we can use reduce.

[#3040](https://github.com/cylc/cylc-flow/pull/3040) - add check for zero
to xrandom.

[#3018](https://github.com/cylc/cylc-flow/pull/3018) - subprocpool: use
SpooledTemporaryFile instead of TemporaryFile.

[#3032](https://github.com/cylc/cylc-flow/pull/3032) - fix syntax for
array access in cylc check-software.

[#3035](https://github.com/cylc/cylc-flow/pull/3035) - fix scheduler#shutdown
when reference-log option is used.

[#3056](https://github.com/cylc/cylc-flow/pull/3056) - fix suite freeze on
non-existent xtrigger.

[#3060](https://github.com/cylc/cylc-flow/pull/3060) - fix bug when an
AttributeError is raised, and add unit tests for xtrigger.

[#3015](https://github.com/cylc/cylc-flow/pull/3015) - use global client
zmq context.

[#3092](https://github.com/cylc/cylc-flow/pull/3092) - fix recent
shellcheck-inspired quoting errors.

[#3085](https://github.com/cylc/cylc-flow/pull/3085) - fix cylc-search
for directories without suite.rc.

[#3105](https://github.com/cylc/cylc-flow/pull/3105) - fix work location
assumption in a test.

[#3112](https://github.com/cylc/cylc-flow/pull/3112) - prepend custom
Jinja2 paths.

[#3130](https://github.com/cylc/cylc-flow/pull/3130) - remove Python 2
compatibility in setup.py for wheel.

[#3137](https://github.com/cylc/cylc-flow/pull/3137) - fix job kill
hold-retry logic.

[#3077](https://github.com/cylc/cylc-flow/pull/3077) - support single
port configuration for zmq.

[#3153](https://github.com/cylc/cylc-flow/pull/3153) - fix bug in
async_map.

[#3164](https://github.com/cylc/cylc-flow/pull/3164) - fix pclient
undefined error.

[#3173](https://github.com/cylc/cylc-flow/issues/3173) - NameError when
invalid cylc command is used (instead of a ValueError).

[#3003](https://github.com/cylc/cylc-flow/pull/3003) - Fix inheritance
with quotes using shlex.

[#3184](https://github.com/cylc/cylc-flow/pull/3184) - Fix restart
correctness when the suite has a hold point, stop point, a stop task, a stop
clock time and/or an auto stop option. These settings are now stored in the
suite run SQLite file and are retrieved on suite restart. In addition, the
settings are removed when they are consumed, e.g. if the suite stopped
previously on reaching the stop point, the stop point would be consumed, so
that on restart the suite would not stop again immediately.

The `cylc run` command can now accept `--initial-cycle-point=CYCLE-POINT`
(`--icp=CYCLE-POINT)` and `--start-cycle-point=CYCLE-POINT` options. This
change should allow the command to have  a more uniform interface with commands
such as `cylc validate`, and with the final/stop cycle point options).

After this change:
* `cylc run SUITE POINT` is equivalent to `cylc run --icp=POINT SUITE`.
* `cylc run -w SUITE POINT` is equivalent to
  `cylc run -w --start-point=POINT SUITE`.

The `cylc run` and `cylc restart` commands can now accept the
`--final-cycle-point=POINT` and `--stop-cycle-point=POINT` options. The
`--until=POINT` option is now an alias for `--final-cycle-point=POINT` option.

The `cylc run` and `cylc restart` commands can now accept the new
`--auto-shutdown` option. This option overrides the equivalent suite
configuration to force auto shutdown to be enabled. Previously, it is only
possible to disable auto shutdown on the command line.

[#3236](https://github.com/cylc/cylc-flow/pull/3236) - Fix submit number
increment logic on insert of family with tasks that were previously submitted.

[#3276](https://github.com/cylc/cylc-flow/pull/3276) - Fix log & DB recording
of broadcasts from xtriggers so they register all settings, not just one.

[#3325](https://github.com/cylc/cylc-flow/pull/3325) - Fix task event handler
*start_time* being unavailable in *started* events.

### Documentation

[#3181](https://github.com/cylc/cylc-flow/pull/3181) - moved documentation to
the new cylc/cylc-doc repository.

[#3025](https://github.com/cylc/cylc-flow/pull/3025) - fix dev-suites
reference in docs (now in examples).

[#3004](https://github.com/cylc/cylc-flow/pull/3004) - document suite
runtime interface.

[#3066](https://github.com/cylc/cylc-flow/pull/3066) - minor fix to
docs about exit-script.

[#3108](https://github.com/cylc/cylc-flow/pull/3108) - anatomy of a
job script.

[#3129](https://github.com/cylc/cylc-flow/pull/3129) - added
SECURITY.md.

[#3151](https://github.com/cylc/cylc-flow/pull/3151) - fix documentation
heading levels.

[#3158](https://github.com/cylc/cylc-flow/pull/3158) - fix \ in doco
when wrapped in ``..``.

### Security issues

None. Note that we added a `SECURITY.md` file in this release (see #3129)
with instructions for reporting security issues, as well as a
listing with current incident reports.

-------------------------------------------------------------------------------
## __cylc-8.0a0 (2019-03-12)__

First alpha release of Cylc 8. Also first release of Cylc uploaded
to PYPI: https://pypi.org/project/cylc-flow/.

(See note on cylc-8 backward-incompatible changes, above)

### Enhancements

[#2936](https://github.com/cylc/cylc-flow/pull/2936) - remove obsolete commands,
modules, configuration, and documentation.

[#2966](https://github.com/cylc/cylc-flow/pull/2966) - port Cylc to Python 3.

### Fixes

None.

### Documentation

[#2939](https://github.com/cylc/cylc-flow/pull/2939) - use higher contrast link
colours for the generated documentation.

[#2954](https://github.com/cylc/cylc-flow/pull/2954) - fix jinja2 variable
setting example suites.

[#2951](https://github.com/cylc/cylc-flow/pull/2951) - amend makefile command
and address warning.

[#2971](https://github.com/cylc/cylc-flow/pull/2971) - general single- and
multi-page User Guides.

### Security issues

None.

-------------------------------------------------------------------------------

**For changes prior to Cylc 8, see https://github.com/cylc/cylc-flow/blob/7.8.x/CHANGES.md**<|MERGE_RESOLUTION|>--- conflicted
+++ resolved
@@ -56,13 +56,11 @@
 
 ### Fixes
 
-<<<<<<< HEAD
 [#4873](https://github.com/cylc/cylc-flow/pull/4873) - `cylc show`: don't
 show prerequisites of past tasks recalled from the DB as unsatisfied.
-=======
+
 [#4875](https://github.com/cylc/cylc-flow/pull/4864) - Fix the file name
 pattern matching used for emacs syntax highlighting.
->>>>>>> ca7dbf49
 
 [#4864](https://github.com/cylc/cylc-flow/pull/4864) - Allow strings
 and more complex data type template variables to be stored correctly
