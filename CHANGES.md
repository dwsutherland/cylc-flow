--- conflicted
+++ resolved
@@ -66,15 +66,14 @@
 
 ### Fixes
 
-<<<<<<< HEAD
+
 [#5606](https://github.com/cylc/cylc-flow/pull/5606) -
 Task outputs and messages are now validated to avoid conflicts with built-in
 outputs, messages, qualifiers and Cylc keywords.
-=======
+
 [#5604](https://github.com/cylc/cylc-flow/pull/5604) -
 Fix a possible issue where workflows started using
 `cylc play --start-cycle-point` could hang during startup.
->>>>>>> 69be3f89
 
 [#5524](https://github.com/cylc/cylc-flow/pull/5524) - Logging includes timestamps
 for `cylc play` when called by `cylc vip` or `cylc vr`.
