--- conflicted
+++ resolved
@@ -21,18 +21,16 @@
 
 ### Enhancements
 
-<<<<<<< HEAD
 [#5992](https://github.com/cylc/cylc-flow/pull/5992) -
 The scheduler will now wait for preparing tasks to submit before attempting
 to perform a reload and will also pause/unpause the workflow.
-=======
+
 -[#5605](https://github.com/cylc/cylc-flow/pull/5605) - A shorthand for defining
 -a list of strings - Before: `cylc command -s "X=['a', 'bc', 'd']"` - After:
 -`cylc command -z X=a,bc,d`.
 
 [#5537](https://github.com/cylc/cylc-flow/pull/5537) - Allow parameters
 in family names to be split, e.g. `<foo>FAM<bar>`.
->>>>>>> 69be3f89
 
 [#5405](https://github.com/cylc/cylc-flow/pull/5405) - Improve scan command
 help, and add scheduler PID to the output.
